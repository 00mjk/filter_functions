# -*- coding: utf-8 -*-
# =============================================================================
#     filter_functions
#     Copyright (C) 2019 Quantum Technology Group, RWTH Aachen University
#
#     This program is free software: you can redistribute it and/or modify
#     it under the terms of the GNU General Public License as published by
#     the Free Software Foundation, either version 3 of the License, or
#     (at your option) any later version.
#
#     This program is distributed in the hope that it will be useful,
#     but WITHOUT ANY WARRANTY; without even the implied warranty of
#     MERCHANTABILITY or FITNESS FOR A PARTICULAR PURPOSE. See the
#     GNU General Public License for more details.
#
#     You should have received a copy of the GNU General Public License
#     along with this program. If not, see <http://www.gnu.org/licenses/>.
#
#     Contact email: tobias.hangleiter@rwth-aachen.de
# =============================================================================

"""This module defines the PulseSequence class, the package's central object.

Classes
-------
:class:`PulseSequence`
    The pulse sequence defined by a Hamiltonian

Functions
---------
:func:`concatenate`
    Function to concatenate different ``PulseSequence`` instances and
    efficiently compute their joint filter function
:func:`concatenate_periodic`
    Function to more efficiently concatenate many versions of the same
    ``PulseSequence`` instances and compute their joint filter function
:func:`extend`
    Function to map several ``PulseSequence`` instances to different
    qubits, efficiently scaling up cached attributes.
"""

import bisect
from copy import copy
from itertools import accumulate, compress, zip_longest
from typing import Any, Dict, Iterable, List, Mapping, Optional, Sequence, Tuple, Union
from warnings import warn

import numpy as np
from numpy import linalg as nla
from numpy import ndarray

from . import numeric, util
<<<<<<< HEAD
from .basis import (Basis, equivalent_pauli_basis_elements,
                    remap_pauli_basis_elements)
from .superoperator import liouville_representation
=======
from .basis import Basis, equivalent_pauli_basis_elements, remap_pauli_basis_elements
>>>>>>> fc0941de
from .types import Coefficients, Hamiltonian, Operator, PulseMapping

__all__ = ['PulseSequence', 'concatenate', 'concatenate_periodic', 'extend', 'remap']


class PulseSequence:
    r"""
    A class for pulse sequences and their filter functions.

    The Hamiltonian is separated into a control and a noise part with

    .. math::

        \mathcal{H}_c &= \sum_i a_i(t) A_i \\
        \mathcal{H}_n &= \sum_j s_j(t) b_j(t) B_j

    where :math:`A_i` and :math:`B_j` are hermitian operators and
    :math:`b_j(t)` are classically fluctuating noise variables captured
    in a power spectral density and not needed at instantiation of a
    ``PulseSequence``.

    Parameters
    ----------
    H_c: list of lists
        A nested list of *n_cops* nested lists as taken by QuTiP
        functions (see for example :func:`qutip.propagator.propagator`)
        describing the control part of the Hamiltonian. The *i*-th entry
        of the list should be a list consisting of the *i*-th operator
        :math:`A_i` making up the control Hamiltonian and a list or
        array :math:`a_i(t)` describing the magnitude of that operator
        during the time intervals *dt*. Optionally, the list may also
        include operator identifiers. That is, *H_c* should look
        something like this::

            H = [[c_oper1, c_coeff1, c_oper_identifier1],
                 [c_oper2, c_coeff2, c_oper_identifier2], ...]

        The operators may be given either as NumPy arrays or QuTiP Qobjs
        and each coefficient array should have the same number of
        elements as *dt*, and should be given in units of :math:`\hbar`.
        If not every sublist (read: operator) was given a identifier,
        they are automatically filled up with 'A_i' where i is the
        position of the operator.

    H_n: list of lists
        A nested list of *n_nops* nested lists as taken by QuTiP
        functions (see for example :func:`qutip.propagator.propagator`)
        describing the noise part of the Hamiltonian. The *j*-th entry
        of the list should be a list consisting of the *j*-th operator
        :math:`B_j` making up the noise Hamiltonian and a list or array
        describing the sensitivity :math:`s_j(t)` of the system to the
        noise operator during the time intervals *dt*. Optionally, the
        list may also include operator identifiers. That is, *H_n*
        should look something like this::

            H = [[n_oper1, n_coeff1, n_oper_identifier1],
                 [n_oper2, n_coeff2, n_oper_identifier2], ...]

        The operators may be given either as NumPy arrays or QuTiP Qobjs
        and each coefficient array should have the same number of
        elements as *dt*, and should be given in units of :math:`\hbar`.
        If not every sublist (read: operator) was given a identifier,
        they are automatically filled up with 'B_i' where i is the
        position of the operator.
    dt: array_like, shape (n_dt,)
        The segment durations of the Hamiltonian (i.e. durations of
        constant control). Internally, the control operation is taken to
        start at :math:`t_0\equiv 0`, i.e. the edges of the constant
        control segments are at times ``t = [0, *np.cumsum(dt)]``.
    basis: Basis, shape (d**2, d, d), optional
        The operator basis in which to calculate. If a Generalized
        Gell-Mann basis (see :meth:`~basis.Basis.ggm`) is chosen, some
        calculations will be faster for large dimensions due to a
        simpler basis expansion. However, when extending the pulse
        sequence to larger qubit registers, cached filter functions
        cannot be retained since the GGM basis does not factor into
        tensor products. In this case a Pauli basis is preferable.

    Examples
    --------
    A rotation by :math:`\pi` around the axis between x and y preceeded
    and followed by a period of free evolution with the system subject
    to dephasing noise.

    >>> import qutip as qt; import numpy as np
    >>> H_c = [[qt.sigmax(), [0, np.pi, 0]],
               [qt.sigmay(), [0, np.pi, 0]]]
    >>> # Equivalent pulse:
    >>> # H_c = [[qt.sigmax() + qt.sigmay(), [0, np.pi, 0]]]
    >>> # The noise sensitivity is constant
    >>> H_n = [[qt.sigmaz()/np.sqrt(2), [1, 1, 1], 'Z']]
    >>> dt = [1, 1, 1]
    >>> # Free evolution between t=0 and t=1, rotation between t=1 and t=2,
    >>> # and free evolution again from t=2 to t=3.
    >>> pulse = PulseSequence(H_c, H_n, dt)
    >>> pulse.c_oper_identifiers
    ['A_0', 'A_1']
    >>> pulse.n_oper_identifiers
    ['Z']
    >>> omega = np.logspace(-1, 2, 500)
    >>> F = pulse.get_filter_function(omega)    # shape (1, 500)
    >>> # Plot the resulting filter function:
    >>> from filter_functions import plotting
    >>> fig, ax, leg = plotting.plot_filter_function(pulse)

    Attributes
    ----------
    c_opers: ndarray, shape (n_cops, d, d)
        Control operators
    n_opers: ndarray, shape (n_nops, d, d)
        Noise operators
    c_oper_identifers: sequence of str
        Identifiers for the control operators of the system
    n_oper_identifers: sequence of str
        Identifiers for the noise operators of the system
    c_coeffs: ndarray, shape (n_cops, n_dt)
        Control parameters in units of :math:`\hbar`
    n_coeffs: ndarray, shape (n_nops, n_dt)
        Noise sensitivities in units of :math:`\hbar`
    dt: ndarray, shape (n_dt,)
        Time steps
    t: ndarray, shape (n_dt + 1,)
        Absolute times taken to start at :math:`t_0\equiv 0`
    tau: float
        Total duration. Equal to t[-1].
    d: int
        Dimension of the Hamiltonian
    basis: Basis, shape (d**2, d, d)
        The operator basis used for calculation
    nbytes: int
        An estimate of the memory consumed by the PulseSequence instance
        and its attributes

    If the Hamiltonian was diagonalized, the eigenvalues and -vectors as
    well as the cumulative propagators are cached:

    eigvals: ndarray, shape (n_dt, d)
        Eigenvalues :math:`D^{(g)}`
    eigvecs: ndarray, shape (n_dt, d, d)
        Eigenvectors :math:`V^{(g)}`
    propagators: ndarray, shape (n_dt+1, d, d)
        Cumulative propagators :math:`Q_g`
    total_propagator: ndarray, shape (d, d)
        The total propagator :math:`Q` of the pulse alone. That is,
        :math:`|\psi(\tau)\rangle = propagators|\psi(0)\rangle`.
    total_propagator_liouville: array_like, shape (d**2, d**2)
        The transfer matrix for the total propagator of the pulse. Given
        by
        ``liouville_representation(pulse.total_propagator, pulse.basis)``.

    Furthermore, when the filter function is calculated, the frequencies
    are cached as well as other relevant quantities.

    Methods
    -------
    cleanup(method='conservative')
        Delete cached attributes
    is_cached(attr)
        Checks if a given attribute of the ``PulseSequence`` is cached
    diagonalize()
        Diagonalize the Hamiltonian of the pulse sequence, computing
        eigenvalues and -vectors as well as cumulative propagators
    get_control_matrix(omega, show_progressbar=False)
        Calculate the control matrix for frequencies omega
    get_filter_function(omega, which='fidelity', show_progressbar=False)
        Calculate the filter function for frequencies omega
    get_pulse_correlation_filter_function(which='fidelity')
        Get the pulse correlation filter function (only possible if
        computed during concatenation)
    propagator_at_arb_t(t)
        Calculate the propagator at arbitrary times

    Notes
    -----
    Due to the heavy use of NumPy's :func:`~numpy.einsum` function,
    results have a floating point error of ~1e-13.
    """

    def __init__(self, *args, **kwargs) -> None:
        """Initialize a PulseSequence instance."""
        # Initialize attributes set by _parse_args to None to satisfy static
        # code checker
        self.c_opers = None
        self.n_opers = None
        self.c_oper_identifiers = None
        self.n_oper_identifiers = None
        self.c_coeffs = None
        self.n_coeffs = None
        self.dt = None
        self.t = None
        self.tau = None
        self.d = None
        self.basis = None

        # Parse the input arguments and set attributes
        attributes = ('c_opers', 'c_oper_identifiers', 'c_coeffs', 'n_opers',
                      'n_oper_identifiers', 'n_coeffs', 'dt', 't', 'tau', 'd',
                      'basis')
        if not args:
            # Bypass args parsing and directly set necessary attributes
            values = (kwargs[attr] for attr in attributes)
        else:
            if len(args) == 4:
                # basis given as arg, not kwarg
                kwargs['basis'] = args[-1]
            elif len(args) < 3:
                posargs = ['H_c', 'H_n', 'dt']
                raise TypeError(f'Missing {3 - len(args)} required positional argument(s): ' +
                                f'{posargs[len(args):]}')

            values = _parse_args(*args[:3], **kwargs)

        for attr, value in zip(attributes, values):
            setattr(self, attr, value)

        # Initialize attributes that can be set by bound methods to None
        self._omega = None
        self._eigvals = None
        self._eigvecs = None
        self._propagators = None
        self._total_phases = None
        self._total_propagator = None
        self._total_propagator_liouville = None
        self._control_matrix = None
        self._control_matrix_pc = None
        self._filter_function = None
        self._filter_function_gen = None
        self._filter_function_pc = None
        self._filter_function_pc_gen = None

    def __str__(self):
        """String method."""
        return f'{repr(self)} with total duration {self.tau}'

    def __eq__(self, other: object) -> bool:
        """
        Equality operator. Returns True if the following attributes of
        the operands are equivalent:

            - dt
            - c_opers
            - n_opers
            - c_oper_identifiers
            - n_oper_identifiers
            - c_coeffs
            - n_coeffs
            - basis

        """
        if not isinstance(other, PulseSequence):
            return NotImplemented

        A = self
        B = other
        atol = np.finfo(complex).eps*A.basis.shape[0]
        rtol = 1e-10

        # Two consecutive segments might be equal for all H_opers. In that case
        # they should evaluate equal whether they are written as two or one.
        # Thus, join equal segments to compare.
        c_coeffs_A, n_coeffs_A, dt_A = _join_equal_segments(A)
        c_coeffs_B, n_coeffs_B, dt_B = _join_equal_segments(B)

        if len(dt_A) != len(dt_B):
            # Sequences not the same length
            return False

        if not np.allclose(dt_A, dt_B, rtol, atol):
            return False

        # We require a certain reproducible order for the opers and coeffs so
        # that also after concatenation of different pulses they will be in a
        # deterministic order for comparison. Sort the hashes of the operators'
        # bytes array
        c_idx_A = np.argsort(A.c_oper_identifiers)
        c_idx_B = np.argsort(B.c_oper_identifiers)
        n_idx_A = np.argsort(A.n_oper_identifiers)
        n_idx_B = np.argsort(B.n_oper_identifiers)

        # opers
        if not all(np.array_equal(AH, BH) for AH, BH in
                   zip(A.c_opers[c_idx_A], B.c_opers[c_idx_B])):
            return False

        if not all(np.array_equal(AH, BH) for AH, BH in
                   zip(A.n_opers[n_idx_A], B.n_opers[n_idx_B])):
            return False

        # oper identifiers
        if not all(np.array_equal(AH, BH) for AH, BH in
                   zip(A.c_oper_identifiers[c_idx_A],
                       B.c_oper_identifiers[c_idx_B])):
            return False

        if not all(np.array_equal(AH, BH) for AH, BH in
                   zip(A.n_oper_identifiers[n_idx_A],
                       B.n_oper_identifiers[n_idx_B])):
            return False

        # coefficients
        if not all(np.array_equal(AH, BH) for AH, BH in
                   zip(c_coeffs_A[c_idx_A], c_coeffs_B[c_idx_B])):
            return False

        if not all(np.array_equal(AH, BH) for AH, BH in
                   zip(n_coeffs_A[n_idx_A], n_coeffs_B[n_idx_B])):
            return False

        if not A.basis == B.basis:
            return False

        return True

    def __copy__(self) -> 'PulseSequence':
        """Return shallow copy of self"""
        cls = self.__class__
        copy = cls.__new__(cls)
        copy.__dict__.update(self.__dict__)
        return copy

    def __matmul__(self, other: 'PulseSequence') -> 'PulseSequence':
        """Concatenation of PulseSequences."""
        # Make sure other is a PulseSequence instance (awkward check for type)
        if not hasattr(other, 'c_opers'):
            raise TypeError(f'Incompatible type for concatenation: {type(other)}')

        return concatenate((self, other))

    def __imatmul__(self, other: 'PulseSequence') -> 'PulseSequence':
        raise NotImplementedError

    def is_cached(self, attr: str) -> bool:
        """Returns True if the attribute is cached"""
        # Define some aliases so that this method can be used by humans
        aliases = {
            'eigenvalues': '_eigvals',
            'eigenvectors': '_eigvecs',
            'total propagator': '_total_propagator',
            'total propagator liouville': '_total_propagator_liouville',
            'frequencies': '_omega',
            'total phases': '_total_phases',
            'filter function': '_filter_function',
            'fidelity filter function': '_filter_function',
            'generalized filter function': '_filter_function_gen',
            'pulse correlation filter function': '_filter_function_pc',
            'fidelity pulse correlation filter function': '_filter_function_pc',
            'generalized pulse correlation filter function': '_filter_function_pc_gen',
            'control matrix': '_control_matrix',
            'pulse correlation control matrix': '_control_matrix_pc'
        }

        alias = attr.lower().replace('_', ' ')
        if alias in aliases:
            attr = aliases[alias]
        else:
            if not attr.startswith('_'):
                attr = '_' + attr

        return getattr(self, attr) is not None

    def diagonalize(self) -> None:
        r"""Diagonalize the Hamiltonian defining the pulse sequence."""
        # Only calculate if not done so before
        if not all(self.is_cached(attr) for attr in ('eigvals', 'eigvecs', 'propagators')):
            # Control Hamiltonian as a (n_dt, d, d) array
            H = np.einsum('ijk,il->ljk', self.c_opers, self.c_coeffs)
            self.eigvals, self.eigvecs, self.propagators = numeric.diagonalize(H, self.dt)

        # Set the total propagator
        self.total_propagator = self.propagators[-1]

    def get_control_matrix(self, omega: Coefficients,
                           show_progressbar: bool = False) -> ndarray:
        r"""
        Get the control matrix for the frequencies *omega*. If it has
        been cached for the same frequencies, the cached version is
        returned, otherwise it is calculated from scratch.

        Parameters
        ----------
        omega: array_like, shape (n_omega,)
            The frequencies at which to evaluate the control matrix.
        show_progressbar: bool
            Show a progress bar for the calculation of the control
            matrix.

        Returns
        -------
        control_matrix: ndarray, shape (n_nops, d**2, n_omega)
            The control matrix for the noise operators.
        """
        # Only calculate if not calculated before for the same frequencies
        if np.array_equal(self.omega, omega):
            if self.is_cached('control_matrix'):
                return self._control_matrix
            else:
                if self.is_cached('control_matrix_pc'):
                    self._control_matrix = self._control_matrix_pc.sum(axis=0)
                    return self._control_matrix
        else:
            # Getting with different frequencies. Remove all cached attributes
            # that are frequency-dependent
            self.cleanup('frequency dependent')

        # Make sure the Hamiltonian has been diagonalized
        self.diagonalize()

        control_matrix = numeric.calculate_control_matrix_from_scratch(
            self.eigvals, self.eigvecs, self.propagators, omega, self.basis,
            self.n_opers, self.n_coeffs, self.dt, self.t,
            show_progressbar=show_progressbar
        )

        # Cache the result
        self.cache_control_matrix(omega, control_matrix)

        return self._control_matrix

    def cache_control_matrix(self, omega: Coefficients,
                             control_matrix: Optional[ndarray] = None,
                             show_progressbar: bool = False) -> None:
        r"""
        Cache the control matrix and the frequencies it was calculated
        for.

        Parameters
        ----------
        omega: array_like, shape (n_omega,)
            The frequencies for which to cache the filter function.
<<<<<<< HEAD
        R: array_like, shape ([n_nops,] n_nops, d**2, n_omega), optional
            The control matrix for the frequencies *omega*. If ``None``, it is
            computed.
=======
        control_matrix: array_like, shape (n_nops, [n_nops,] d**2, n_omega), optional
            The control matrix for the frequencies *omega*. If ``None``,
            it is computed.
>>>>>>> fc0941de
        show_progressbar: bool
            Show a progress bar for the calculation of the control
            matrix.
        """
        if control_matrix is None:
            control_matrix = self.get_control_matrix(omega, show_progressbar)

        self.omega = omega
        if control_matrix.ndim == 4:
            # Pulse correlation control matrix
            self._control_matrix_pc = control_matrix
        else:
            self._control_matrix = control_matrix

        # Cache total phase and total transfer matrices as well
        self.cache_total_phases(omega)
<<<<<<< HEAD
        if not self.is_cached('total_Q_liouville'):
            self.total_Q_liouville = liouville_representation(self.total_Q,
                                                              self.basis)
=======
        if not self.is_cached('total_propagator_liouville'):
            self.total_propagator_liouville = numeric.liouville_representation(
                self.total_propagator, self.basis
            )
>>>>>>> fc0941de

    def get_pulse_correlation_control_matrix(self) -> ndarray:
        """Get the pulse correlation control matrix if it was cached."""
        if self.is_cached('control_matrix_pc'):
            return self._control_matrix_pc

        raise util.CalculationError(
            "Could not get the pulse correlation control matrix since it " +
            "was not computed during concatenation. Please run the " +
            "concatenation again with 'calc_pulse_correlation_FF' set to " +
            "True."
        )

    @util.parse_which_FF_parameter
    def get_filter_function(self, omega: Coefficients, which: str = 'fidelity',
                            show_progressbar: bool = False) -> ndarray:
        r"""Get the first-order filter function.

        The filter function is cached so it doesn't need to be
        calculated twice for the same frequencies.

        Parameters
        ----------
        omega: array_like, shape (n_omega,)
            The frequencies at which to evaluate the filter function.
        which: str, optional
            Which filter function to return. Either 'fidelity' (default)
            or 'generalized' (see :ref:`Notes <notes>`).
        show_progressbar: bool, optional
            Show a progress bar for the calculation of the control
            matrix.

        Returns
        -------
        filter_function: ndarray, shape (n_nops, n_nops, [d**2, d**2,] n_omega)
            The filter function for each combination of noise operators
            as a function of omega.

        .. _notes

        Notes
        -----
        The generalized filter function is given by

        .. math::

            F_{\alpha\beta,kl}(\omega) =
                \mathcal{R}_{\alpha k}^\ast(\omega)
                \mathcal{R}_{\beta l}(\omega),

        where :math:`\alpha,\beta` are indices counting the noise
        operators :math:`B_\alpha` and :math:`k,l` indices counting the
        basis elements :math:`C_k`.

        The fidelity filter function is obtained by tracing over the
        basis indices:

        .. math::

            F_{\alpha\beta}(\omega) =
                \sum_{k} F_{\alpha\beta,kk}(\omega).

        """
        # Only calculate if not calculated before for the same frequencies
        if np.array_equal(self.omega, omega):
            if which == 'fidelity':
                if self.is_cached('filter_function'):
                    return self._filter_function
            elif which == 'generalized':
                if self.is_cached('filter_function_gen'):
                    return self._filter_function_gen
        else:
            # Getting with different frequencies. Remove all cached attributes
            # that are frequency-dependent
            self.cleanup('frequency dependent')

        self.cache_filter_function(omega,
                                   control_matrix=self.get_control_matrix(omega, show_progressbar),
                                   which=which)

        if which == 'fidelity':
            return self._filter_function
        elif which == 'generalized':
            return self._filter_function_gen

    @util.parse_which_FF_parameter
    def cache_filter_function(self, omega: Coefficients,
                              control_matrix: Optional[ndarray] = None,
                              filter_function: Optional[ndarray] = None,
                              which: str = 'fidelity',
                              show_progressbar: bool = False) -> None:
        r"""
        Cache the filter function. If control_matrix.ndim == 4, it is
        taken to be the 'pulse correlation control matrix' and summed
        along the first axis. In that case, also the pulse correlation
        filter function is calculated and cached. Total phase factors
        and transfer matrices of the the cumulative propagator are also
        cached so they can be reused during concatenation.

        Parameters
        ----------
        omega: array_like, shape (n_omega,)
            The frequencies for which to cache the filter function.
<<<<<<< HEAD
        R: array_like, shape ([n_nops,] n_nops, d**2, n_omega), optional
            The control matrix for the frequencies *omega*. If ``None``, it is
            computed and the filter function derived from it.
        F: array_like, shape (n_nops, n_nops, [d**2, d**2,] n_omega), optional
            The filter function for the frequencies *omega*. If ``None``, it is
            computed from R.
        which: str, optional
            Which filter function to cache. Either 'fidelity' (default) or
            'generalized'.
=======
        control_matrix: array_like, shape (n_nops, [n_nops,] d**2, n_omega), optional
            The control matrix for the frequencies *omega*. If ``None``,
            it is computed and the filter function derived from it.
        filter_function: array_like, shape (n_nops, n_nops, [d**2, d**2,] n_omega), optional
            The filter function for the frequencies *omega*. If
            ``None``, it is computed from control_matrix.
        which: str, optional
            Which filter function to return. Either 'fidelity' (default)
            or 'generalized'.
>>>>>>> fc0941de
        show_progressbar: bool
            Show a progress bar for the calculation of the control
            matrix.

        See Also
        --------
        PulseSequence.get_filter_function : Getter method
        """
        if filter_function is None:
            if control_matrix is None:
                control_matrix = self.get_control_matrix(omega, show_progressbar)

            self.cache_control_matrix(omega, control_matrix)
            if control_matrix.ndim == 4:
                # Calculate pulse correlation FF and derive canonical FF from it
                F_pc = numeric.calculate_pulse_correlation_filter_function(control_matrix, which)

                if which == 'fidelity':
                    self._filter_function_pc = F_pc
                elif which == 'generalized':
                    self._filter_function_pc_gen = F_pc

                filter_function = F_pc.sum(axis=(0, 1))
            else:
                # Regular case
                filter_function =  numeric.calculate_filter_function(control_matrix, which)

        self.omega = omega
        if which == 'fidelity':
            self._filter_function = filter_function
        elif which == 'generalized':
            self._filter_function_gen = filter_function

    @util.parse_which_FF_parameter
    def get_pulse_correlation_filter_function(self, which: str = 'fidelity') -> ndarray:
        r"""
        Get the pulse correlation filter function given by

        .. math::

            F_{\alpha\beta}^{(gg')}(\omega) =
                e^{i\omega(t_{g-1} - t_{g'-1})}
                \mathcal{R}^{(g)}(\omega)\mathcal{Q}^{(g-1)}
                \mathcal{Q}^{(g'-1)\dagger}
                \mathcal{R}^{(g')\dagger}(\omega),

        where :math:`g,g'` index the pulse in the sequence and
        :math:`\alpha,\beta` index the noise operators, if it was
        computed during concatenation. Since the calculation requires
        the individual pulse's control matrices and phase factors, which
        are not retained after concatenation, the pulse correlation
        filter function cannot be computed afterwards.

        Note that the frequencies for which the filter function was
        calculated are not stored.

        Returns
        -------
<<<<<<< HEAD
        F_pc: ndarray, shape (n_pls, n_pls, n_nops, n_nops, n_omega)
            The pulse correlation filter function for each noise operator as a
            function of omega. The first two axes correspond to the pulses in
            the sequence, i.e. if the concatenated pulse sequence is
            :math:`C\circ B\circ A`, the first two axes are arranged like
=======
        filter_function_pc: ndarray, shape (n_pulses, n_pulses, n_nops, n_nops, n_omega)
            The pulse correlation filter function for each noise
            operator as a function of omega. The first two axes
            correspond to the pulses in the sequence, i.e. if the
            concatenated pulse sequence is :math:`C\circ B\circ A`, the
            first two axes are arranged like
>>>>>>> fc0941de

            .. math::

                F_{\alpha\beta}^{(gg')} &= \begin{pmatrix}
                    F_{\alpha\beta}^{(AA)} & F_{\alpha\beta}^{(AB)} &
                        F_{\alpha\beta}^{(AC)} \\
                    F_{\alpha\beta}^{(BA)} & F_{\alpha\beta}^{(BB)} &
                        F_{\alpha\beta}^{(BC)} \\
                    F_{\alpha\beta}^{(CA)} & F_{\alpha\beta}^{(CB)} &
                        F_{\alpha\beta}^{(CC)}
                \end{pmatrix}

            for :math:`g,g'\in\{A, B, C\}`.
        """
        if which == 'fidelity':
            if self.is_cached('filter_function_pc'):
                return self._filter_function_pc
        elif which == 'generalized':
            if self.is_cached('filter_function_pc_gen'):
                return self._filter_function_pc_gen

        if self.is_cached('control_matrix_pc'):
            F_pc = numeric.calculate_pulse_correlation_filter_function(self._control_matrix_pc,
                                                                       which=which)

            if which == 'fidelity':
                self._filter_function_pc = F_pc
            elif which == 'generalized':
                self._filter_function_pc_gen = F_pc

            return F_pc

        raise util.CalculationError(
            "Could not get the pulse correlation filter function since it " +
            "was not computed during concatenation. Please run the " +
            "concatenation again with 'calc_pulse_correlation_FF' set to True."
        )

    def get_total_phases(self, omega: Coefficients) -> ndarray:
        """Get the (cached) total phase factors for this pulse and omega."""
        # Only calculate if not calculated before for the same frequencies
        if np.array_equal(self.omega, omega):
            if self.is_cached('total_phases'):
                return self._total_phases
        else:
            # Getting with different frequencies. Remove all cached attributes
            # that are frequency-dependent
            self.cleanup('frequency dependent')

        self.cache_total_phases(omega)
        return self._total_phases

    def cache_total_phases(self, omega: Coefficients,
                           total_phases: Optional[ndarray] = None) -> None:
        """
        Cache the total phase factors for this pulse and omega.

        Parameters
        ----------
        omega: array_like, shape (n_omega,)
            The frequencies for which to cache the phase factors.
        total_phases: array_like, shape (n_omega,), optional
            The total phase factors for the frequencies *omega*. If
            ``None``, they are computed.
        """
        if total_phases is None:
            total_phases = util.cexp(np.asarray(omega)*self.tau)

        self.omega = omega
        self._total_phases = total_phases

    @property
    def eigvals(self) -> ndarray:
        """Get the eigenvalues of the pulse's Hamiltonian."""
        if not self.is_cached('eigvals'):
            self.diagonalize()

        return self._eigvals

    @eigvals.setter
    def eigvals(self, value) -> None:
        """Set the eigenvalues of the pulse's Hamiltonian."""
        self._eigvals = value

    @property
    def eigvecs(self) -> ndarray:
        """Get the eigenvectors of the pulse's Hamiltonian."""
        if not self.is_cached('eigvecs'):
            self.diagonalize()

        return self._eigvecs

    @eigvecs.setter
    def eigvecs(self, value) -> None:
        """Set the eigenvalues of the pulse's Hamiltonian."""
        self._eigvecs = value

    @property
    def propagators(self) -> ndarray:
        """Get the eigenvectors of the pulse's Hamiltonian."""
        if not self.is_cached('propagators'):
            self.diagonalize()

        return self._propagators

    @propagators.setter
    def propagators(self, value) -> None:
        """Set the eigenvalues of the pulse's Hamiltonian."""
        self._propagators = value

    @property
    def total_propagator(self) -> ndarray:
        """Get total propagator of the pulse."""
        if not self.is_cached('total_propagator'):
            self.diagonalize()

        return self._total_propagator

    @total_propagator.setter
    def total_propagator(self, value: ndarray) -> None:
        """Set total propagator of the pulse."""
        self._total_propagator = value

    @property
    def total_propagator_liouville(self) -> ndarray:
        """Get the transfer matrix for the total propagator of the pulse."""
<<<<<<< HEAD
        if not self.is_cached('total_Q_liouville'):
            self._total_Q_liouville = liouville_representation(self.total_Q,
                                                               self.basis)
=======
        if not self.is_cached('total_propagator_liouville'):
            self._total_propagator_liouville = numeric.liouville_representation(
                self.total_propagator, self.basis
            )
>>>>>>> fc0941de

        return self._total_propagator_liouville

    @total_propagator_liouville.setter
    def total_propagator_liouville(self, value: ndarray) -> None:
        """Set the transfer matrix of the total cumulative propagator."""
        self._total_propagator_liouville = value

    @property
    def omega(self) -> ndarray:
        """Cached frequencies"""
        return self._omega

    @omega.setter
    def omega(self, value: Coefficients) -> None:
        """Cache frequencies"""
        self._omega = np.asarray(value) if value is not None else value

    @property
    def nbytes(self) -> int:
        """
        Return an estimate of the amount of memory consumed by this
        object (or, more precisely, the array attributes of this
        object).
        """
        _nbytes = []
        for val in self.__dict__.values():
            try:
                _nbytes.append(val.nbytes)
            except AttributeError:
                pass

        return sum(_nbytes)

<<<<<<< HEAD
    @util.parse_optional_parameters(
        {'method': ('conservative', 'greedy', 'frequency dependent', 'all')})
=======
    @util.parse_optional_parameter('method', ('conservative', 'greedy',
                                              'frequency dependent', 'all'))
>>>>>>> fc0941de
    def cleanup(self, method: str = 'conservative') -> None:
        """
        Delete cached byproducts of the calculation of the filter
        function that are not necessarily needed anymore in order to
        free up memory.

        Parameters
        ----------
        method: optional
            If set to 'conservative' (the default), only the following
            attributes are deleted:

                - _eigvals
                - _eigvecs
                - _propagators

            If set to 'greedy', all of the above as well as the
            following attributes are deleted:

                - _total_propagator
                - _total_propagator_liouville
                - _total_phases
                - _control_matrix
                - _control_matrix_pc

            If set to 'all', all of the above as well as the following
            attributes are deleted:

                - omega
                - _filter_function
                - _filter_function_gen
                - _filter_function_pc
                - _filter_function_pc_gen

            If set to 'frequency dependent' only attributes that are
            functions of frequency are initalized to ``None``.

            Note that if this ``PulseSequence`` is concatenated with
            another one, some of the attributes might need to be
            calculated again, resulting in slower execution of the
            concatenation.
        """
        default_attrs = {'_eigvals', '_eigvecs', '_propagators'}
        concatenation_attrs = {'_total_propagator', '_total_phases',
                               '_total_propagator_liouville',
                               '_control_matrix', '_control_matrix_pc'}
        filter_function_attrs = {'omega', '_filter_function',
                                 '_filter_function_gen', '_filter_function_pc',
                                 '_filter_function_pc_gen'}

        if method == 'conservative':
            attrs = default_attrs
        elif method == 'greedy':
            attrs = default_attrs.union(concatenation_attrs)
        elif method == 'frequency dependent':
            attrs = filter_function_attrs.union({'_control_matrix',
                                                 '_control_matrix_pc',
                                                 '_total_phases'})
        else:
            attrs = filter_function_attrs.union(default_attrs, concatenation_attrs)

        for attr in attrs:
            setattr(self, attr, None)

    def propagator_at_arb_t(self, t: Coefficients) -> ndarray:
        """
        Calculate the cumulative propagator Q(t) at times *t* by
        making use of the fact that we assume piecewise-constant
        control.
        """
        # Index of the popagator Q(t_{l-1}) that evolves the state up to
        # the l-1-st step. Since control is piecewise constant, all we have to
        # do to get the state at an arbitrary time t_{l-1} <= t < t_l is
        # propagate with a time-delta t - t_{l-1} and H_{l}
        self.diagonalize()
        idx = np.searchsorted(self.t, t) - 1
        # Manually set possible negative idx's to zero (happens for t = 0)
        idx[idx < 0] = 0
        Q_prev = self.propagators[idx]
        U_curr = np.einsum('lij,jl,lkj->lik',
                           self.eigvecs[idx],
                           util.cexp((self.t[idx] - t)*self.eigvals[idx].T),
                           self.eigvecs[idx].conj())

        return U_curr @ Q_prev


def _join_equal_segments(pulse: PulseSequence) -> Sequence[Coefficients]:
    """Join potentially equal consecutive segments of *pulse*'s Hamiltonian."""
    equal_ind = (np.diff(pulse.c_coeffs) == 0).all(axis=0).nonzero()[0]

    if equal_ind.size > 0:
        c_coeffs = np.delete(pulse.c_coeffs, equal_ind, axis=1)
        n_coeffs = np.delete(pulse.n_coeffs, equal_ind, axis=1)
        dt = np.delete(pulse.dt, equal_ind)
        for old, new in zip(equal_ind, equal_ind - np.arange(len(equal_ind))):
            dt[new] += pulse.dt[old]
    else:
        c_coeffs = pulse.c_coeffs
        n_coeffs = pulse.n_coeffs
        dt = pulse.dt

    return c_coeffs, n_coeffs, dt


def _parse_args(H_c: Hamiltonian, H_n: Hamiltonian, dt: Coefficients, **kwargs) -> Any:
    """
    Function to parse the arguments given at instantiation of the
    PulseSequence object.
    """

    if not hasattr(dt, '__len__'):
        raise TypeError(f'Expected a sequence of time steps, not {type(dt)}')

    dt = np.asarray(dt)
    # Check the time argument for data type and monotonicity (should be increasing)
    if not np.isreal(dt).all():
        raise ValueError('Times dt are not (all) real!')
    if (dt < 0).any():
        raise ValueError('Time steps are not (all) positive!')

    control_args = _parse_Hamiltonian(H_c, len(dt), 'H_c')
    noise_args = _parse_Hamiltonian(H_n, len(dt), 'H_n')

    if control_args[0].shape[-2:] != noise_args[0].shape[-2:]:
        # Check operator shapes
        raise ValueError('Control and noise Hamiltonian not same dimension!')

    t = np.concatenate(([0], dt.cumsum()))
    tau = t[-1]
    # Dimension of the system
    d = control_args[0].shape[-1]

    basis = kwargs.pop('basis', None)
    if basis is None:
        # Use generalized Gell-Mann basis by default since we have a nice
        # expression for a basis expansion
        basis = Basis.ggm(d)
    else:
        if not hasattr(basis, 'btype'):
            raise ValueError("Expected basis to be an instance of the " +
                             f"'filter_functions.basis.Basis' class, not {type(basis)}!")
        if basis.shape[1:] != (d, d):
            # Make sure the basis has the correct dimension (we allow an
            # incomplete set)
            raise ValueError("Expected basis elements to be of shape " +
                             f"({d}, {d}), not {basis.shape[1:]}!")

    return (*control_args, *noise_args, dt, t, tau, d, basis)


def _parse_Hamiltonian(H: Hamiltonian, n_dt: int, H_str: str) -> Tuple[Sequence[Operator],
                                                                       Sequence[str],
                                                                       Sequence[Coefficients]]:
    """Helper function to parse the Hamiltonian in QuTiP format."""
    # Check correct types of the various levels of nestedness
    if not isinstance(H, (list, tuple)):
        raise TypeError(f'Expected {H_str} to be a list of lists, not of type {type(H)}!')

    if not all(isinstance(item, (list, tuple)) for item in H):
        raise TypeError(f'Expected {H_str} to be a list of lists but found at least one item ' +
                        'of H not of type list or tuple!')

    # Unzip the nested lists into operators and coefficient arrays. Since
    # identifiers are optional, we need to perform a check if they were given.
    opers, *args = zip_longest(*H, fillvalue=None)
    if len(args) == 1:
        coeffs = args[0]
        identifiers = None
    elif len(args) == 2:
        coeffs = args[0]
        identifiers = list(args[1])
    else:
        coeffs = args[0]
        identifiers = list(args[1])

    if not all(isinstance(oper, ndarray) or hasattr(oper, 'full') for oper in opers):
        raise TypeError(f'Expected operators in {H_str} to be NumPy arrays or QuTiP Qobjs!')

    if not all(hasattr(coeff, '__len__') for coeff in coeffs):
        raise TypeError(f'Expected coefficients in {H_str} to be a sequence')

    # Convert qutip.Qobjs to full arrays
    try:
        opers = np.array([oper.full() if hasattr(oper, 'full') else oper for oper in opers])
    except ValueError:
        raise TypeError(f"Couldn't parse operators in {H_str}. " +
                        "Are you sure they are all 2d arrays or qutip.Qobjs?")

    # Check correct dimensions for the operators
    if set(oper.ndim for oper in opers) != {2}:
        raise ValueError(f'Expected all operators in {H_str} to be two-dimensional!')

    if len(set(opers[0].shape)) != 1:
        raise ValueError(f'Expected operators in {H_str} to be square!')

    # parse the identifiers
    if identifiers is None:
        if H_str == 'H_c':
<<<<<<< HEAD
            identifiers = np.fromiter(
                (f'A_{i}' for i in range(len(opers))), dtype='<U4'
            )
        else:
            # H_str == 'H_n'
            identifiers = np.fromiter(
                (f'B_{i}' for i in range(len(opers))), dtype='<U4'
            )
=======
            identifiers = np.fromiter((f'A_{i}' for i in range(len(opers))), dtype='<U4')
        elif H_str == 'H_n':
            identifiers = np.fromiter((f'B_{i}' for i in range(len(opers))), dtype='<U4')
>>>>>>> fc0941de
    else:
        for i, identifier in enumerate(identifiers):
            if identifier is None:
                if H_str == 'H_c':
                    identifiers[i] = f'A_{i}'
                else:
                    # H_str == 'H_n'
                    identifiers[i] = f'B_{i}'
        if len(set(identifiers)) != len(identifiers):
            raise ValueError(f'{H_str} identifiers should be unique')

        identifiers = np.asarray(identifiers)

    # Check coeffs are all the same length as dt
    if not all(len(coeff) == n_dt for coeff in coeffs):
<<<<<<< HEAD
        raise ValueError(f'Expected all coefficients in {H_str} ' +
                         f'to be of len(dt) = {n_dt}!')
=======
        raise ValueError(f'Expected all coefficients in {H_str} to be of len(dt) = {n_dt}!')
>>>>>>> fc0941de

    coeffs = np.asarray(coeffs)
    idx = np.argsort(identifiers)
    return opers[idx], identifiers[idx], coeffs[idx]


def _concatenate_Hamiltonian(
        opers: Sequence[Sequence[Operator]],
        identifiers: Sequence[Sequence[str]],
        coeffs: Sequence[Sequence[Coefficients]],
        kind: str) -> Tuple[Sequence[Operator],
                            Sequence[str],
                            Sequence[Coefficients],
                            Dict[int, Dict[str, str]]]:
    """
    Concatenate Hamiltonians.

    Returns lists of opers, identifiers, and coeffs so that
    ``list(zip(opers, coeffs, identifiers))`` is in the format required
    by ``PulseSequence``.

    If two operators have the same identifier but are actually
    different, the clash is removed by adding the position of the pulse
    in the sequence as a subscript to each identifier.

    Parameters
    ----------
    opers: array_like
        The operators, should be of structure::

        ((A_oper_1, A_oper_2, ...), (B_oper_1, ...), (...), ...)

        for Hamiltonians *A*, *B*, ...
    identifiers: array_like
        The identifiers, should be of same structure as opers.
    coeffs: array_like
        The coefficients, should be of same structure as opers.
    kind: str
        The type of Hamiltonian, either 'control' or 'noise'.

    Returns
    -------
    concat_opers: ndarray, shape (n_opers, d, d)
        The operators of the concatenated Hamiltonian.
    concat_identifiers: ndarray, shape (n_opers,)
        The identifiers of the concatenated Hamiltonian.
    concat_coeffs: ndarray, shape (n_opers, n_dt)
        The coefficients of the concatenated Hamiltonian.
    pulse_identifier_mapping: Dict[int, Dict[str, str]]
        Dictionary that maps the operator identifiers of the original
        pulses to those of the new pulse.
    """
    # Number of time steps in each pulse
    n_dt = [0] + [coeff.shape[1] for coeff in coeffs]
    # Number of operators in each subset of opers, i.e. number of operators for
    # each pulse being concatenated
    n_ops = [len(op) for op in opers]
    # Indices where operators of another pulse follow in flatten list of opers.
    # I.e, for opers = ((O1, O2), (O3, O4, O5)), pulse_idx == (2, 5).
    pulse_idx = list(accumulate(n_ops))
    # Indices similar to pulse_idx, except for the coefficients. I.e., for
    # coeffs = (([1,2,3], [1,2,3]), ([1,2,3,4,5])), seg_idx == (3,8) so that
    # we know where in the new coefficient array to place coeffs belonging to
    # a pulse
    seg_idx = list(accumulate(n_dt))

    # Check if we have any clashes between operators and identifiers and
    # if so, handle them
    all_opers = np.concatenate(opers, axis=0)
    all_identifiers = np.concatenate(identifiers)
    hashed_identifiers = [hash(i) for i in all_identifiers]
    hashed_opers = util.hash_array_along_axis(all_opers, axis=0)
    concat_hashed_opers, concat_idx, inverse_idx = np.unique(hashed_opers,
                                                             return_index=True,
                                                             return_inverse=True)
    # Convert to list so we can use .index()
    concat_hashed_opers = concat_hashed_opers.tolist()
    # Convert to list so we can modify the string
    concat_identifiers = all_identifiers[concat_idx].tolist()

    # Hash tables in both directions
    oper_to_identifier_mapping = {}
    identifier_to_oper_mapping = {}
    for oper, identifier in zip(hashed_opers, hashed_identifiers):
        op_to_id = oper_to_identifier_mapping.setdefault(oper, set())
        op_to_id.add(identifier)
        id_to_op = identifier_to_oper_mapping.setdefault(identifier, set())
        id_to_op.add(oper)

    if any(len(value) > 1 for value in oper_to_identifier_mapping.values()):
        # Clash: two different identifiers are assigned to the same operator
        raise ValueError('Trying to concatenate pulses with equal operators with different ' +
                         'identifiers. Please choose unique identifiers!')

    # A dict that maps the identifiers of each Hamiltonian to the identifiers
    # in the new Hamiltonian
    pulse_identifier_mapping = {p: {identifier: identifier for identifier in identifiers[p]}
                                for p in range(len(pulse_idx))}
    for identifier, oper in identifier_to_oper_mapping.items():
        identifier_str = all_identifiers[hashed_identifiers.index(identifier)]
        if len(oper) > 1:
            # Clash: two different operators are assigned to the same
            # identifier. Add pulse position suffix to identifiers to make them
            # unique
            pulse_pos = [bisect.bisect(pulse_idx, hashed_opers.index(op)) for op in oper]
            identifier_pos = [concat_hashed_opers.index(op) for op in oper]
            for i, p in zip(identifier_pos, pulse_pos):
                concat_identifiers[i] = concat_identifiers[i] + f'_{p}'
                pulse_identifier_mapping[p].update({identifier_str: concat_identifiers[i]})

    # Sort everything by the identifiers
    sort_idx = np.argsort(concat_identifiers)
    concat_opers = all_opers[concat_idx[sort_idx]]
    concat_identifiers = np.array([concat_identifiers[i] for i in sort_idx])

    # Concatenate the coefficients. Place them in the right time segments of
    # the concatenated Hamiltonian.
    concat_coeffs = np.zeros((len(concat_identifiers), sum(n_dt)), dtype=float)
    flat_coeffs = [co for coeff in coeffs for co in coeff]
    for i in range(len(concat_identifiers)):
        # Get the indices in opers (and coeffs) for the i-th unique operator
        indices = (inverse_idx == i).nonzero()[0]
        for ind in indices:
            # For each equal operator, place the corresponding coefficients at
            # the right place in the new coefficient array. This way they are
            # already sorted by identifiers
            seg = bisect.bisect(pulse_idx, ind)
            concat_coeffs[i, seg_idx[seg]:seg_idx[seg+1]] = flat_coeffs[ind]

    if kind == 'noise':
        # Noise Hamiltonian. If not all operators are present on all pulses,
        # we will try to infer the noise sensitivities (== coefficients) from
        # the remaining segments as usually the sensitivity is constant. If we
        # cannot do this, we have to raise an exception since we cannot know
        # the sensitivities at other moments in time if they are non-trivial.
        for i, c_coeffs in enumerate(concat_coeffs):
            zero_mask = (c_coeffs == 0)
            if zero_mask.any() and not zero_mask.all():
                nonzero_coeffs = c_coeffs[~zero_mask]
                constant = (nonzero_coeffs == nonzero_coeffs[0]).all()
                if constant:
                    # Fill with constant value
                    concat_coeffs[i, zero_mask] = nonzero_coeffs[0]
                else:
                    raise ValueError('Not all pulses have the same noise operators and ' +
                                     'non-trivial noise sensitivities so I cannot infer them.')

    return concat_opers, concat_identifiers, concat_coeffs[sort_idx], pulse_identifier_mapping


def _merge_attrs(old_attrs: List[ndarray], new_attrs: List[ndarray],
                 d_per_qubit: int, registers: List[int],
                 qubits: List[int]) -> Tuple[ndarray, List[int]]:
    """
    For each array in new_attrs, merge into the tensor product array
    defined on the qubit registers in old_attrs at qubits.
    """

    if registers is None:
        return new_attrs, qubits.copy()

    # Get the correct position where the array should be inserted
    pos = [bisect.bisect(registers, q) for q in qubits]
    attrs = []
    for old_attr, new_attr in zip(old_attrs, new_attrs):
        attrs.append(util.tensor_merge(old_attr, new_attr, pos=pos,
                                       arr_dims=[[d_per_qubit]*len(registers)]*2,
                                       ins_dims=[[d_per_qubit]*len(pos)]*2))

    # Update the registers
    for q in qubits:
        bisect.insort(registers, q)

    return attrs, registers


def _insert_attrs(old_attrs: List[ndarray], new_attrs: List[ndarray],
                  d_per_qubit: int, registers: List[int],
                  qubit: int) -> Tuple[ndarray, List[int]]:
    """
    For each array in new_attrs, insert into the tensor product array
    defined on the qubit registers in old_attrs at qubit.
    """

    if registers is None:
        return new_attrs, [qubit]

    # Get the correct position where the array should be inserted
    pos = bisect.bisect(registers, qubit)
    attrs = []
    for old_attr, new_attr in zip(old_attrs, new_attrs):
        attrs.append(util.tensor_insert(old_attr, new_attr, pos=pos,
                                        arr_dims=[[d_per_qubit]*len(registers)]*2))
    # Update the registers
    bisect.insort(registers, qubit)

    return attrs, registers


def _map_identifiers(identifiers: Sequence[str],
                     mapping: Union[None, Mapping[str, str]]):
    """
    Return identifiers remapped according to mapping. If mapping is
    None, the identifiers are mapped to themselves.

    Parameters
    ----------
    identifiers: sequence of str
        The identifiers to remap.
    mapping: dict_like
        The mapping according to which to remap.

    Returns
    -------
    identifiers: ndarray
        The identifiers.
    sort_idx: ndarray
        The indices which sort the identifiers.
    """
    # Remap identifiers
    if mapping is None:
        remapped_identifiers = identifiers
        sort_idx = np.arange(len(identifiers))
    else:
        remapped_identifiers = np.array([mapping[identifier] for identifier in identifiers])
        sort_idx = np.argsort(remapped_identifiers)

    return remapped_identifiers, sort_idx


def _default_extend_mapping(identifiers: Sequence[str],
                            mapping: Union[None, Mapping[str, str]],
                            qubits: Union[Sequence[int], int]):
    """
    Get a default identifier mapping for a pulse that was extended to
    *qubits* if *mapping* is None, else return mapping.

    Parameters
    ----------
    identifiers: Sequence[str]
        The identifiers to remap.
    qubits: Union[Sequence[int], int]
        The qubits the pulse was mapped to.

    Returns
    -------
    identifiers: ndarray
        The identifiers.
    mapping: ndarray
        The default mapping.

    """
    if mapping is not None:
        return identifiers, mapping

    try:
        mapping = {l: l + '_' + ('{}'*len(qubits)).format(*qubits) for l in identifiers}
    except TypeError:
        mapping = {l: l + '_{}'.format(qubits) for l in identifiers}

    return identifiers, mapping


def concatenate_without_filter_function(pulses: Iterable[PulseSequence],
                                        return_identifier_mappings: bool = False) -> Any:
    """
    Concatenate PulseSequences, disregarding the filter function.

    Parameters
    ----------
    pulses: iterable of PulseSequences
        The PulseSequence instances to be concatenated.
    return_identifier_mappings: bool, optional
        Return dictionaries which map the identifiers of control and
        noise operators of the input pulses to those of the new pulse.
        This mapping is only non-trivial if any of the pulses have two
        different operators assigned to the same identifier.

    Returns
    -------
    newpulse: PulseSequence
        The concatenated PulseSequence
    c_oper_identifier_mapping: Dict[int: Dict[str, str]]
        A dictionary that maps the control operator identifiers of the
        original pulses to those of the new pulse.
    n_oper_identifier_mapping: Dict[int: Dict[str, str]]
        A dictionary that maps the noise operator identifiers of the
        original pulses to those of the new pulse.

    See Also
    --------
    concatenate: Concatenate PulseSequences including filter functions.
    concatenate_periodic: Concatenate PulseSequences periodically.
    """
    pulses = tuple(pulses)
    try:
        # Do awkward checking for type
        if not all(hasattr(pls, 'c_opers') for pls in pulses):
            raise TypeError('Can only concatenate PulseSequences!')
    except TypeError:
        raise TypeError(f'Expected pulses to be iterable, not {type(pulses)}')

    # Check if the Hamiltonians' shapes are compatible, ie the set of all
    # shapes has length 1
    if len(set(pulse.c_opers.shape[1:] for pulse in pulses)) != 1:
        raise ValueError('Trying to concatenate two PulseSequence ' +
                         'instances with incompatible Hamiltonian shapes')

    # Check if the bases are the same by hashing them and creating a set
    if not util.all_array_equal((pulse.basis for pulse in pulses)):
        raise ValueError('Trying to concatenate two PulseSequence instances with different bases!')

    basis = pulses[0].basis
    control_keys = ('c_opers', 'c_oper_identifiers', 'c_coeffs')
    noise_keys = ('n_opers', 'n_oper_identifiers', 'n_coeffs')

    # Compose new control Hamiltonian
    control_values = _concatenate_Hamiltonian(
        *list(zip(*[tuple(getattr(pulse, key) for key in control_keys) for pulse in pulses])),
        kind='control'
    )
    # Compose new control Hamiltonian
    noise_values = _concatenate_Hamiltonian(
        *list(zip(*[tuple(getattr(pulse, key) for key in noise_keys) for pulse in pulses])),
        kind='noise'
    )

    dt = np.concatenate(tuple(pulse.dt for pulse in pulses))
    t = np.concatenate(([0], dt.cumsum()))
    tau = t[-1]

<<<<<<< HEAD
    attributes = {'dt': dt, 't': t, 'tau': tau, 'd': pulses[0].d,
                  'basis': basis}
    attributes.update(**{key: value for key, value
                         in zip(control_keys, control_values)})
    attributes.update(**{key: value for key, value
                         in zip(noise_keys, noise_values)})
=======
    attributes = {'dt': dt, 't': t, 'tau': tau, 'd': pulses[0].d, 'basis': basis}
    attributes.update(**{key: value for key, value in zip(control_keys, control_values)})
    attributes.update(**{key: value for key, value in zip(noise_keys, noise_values)})
>>>>>>> fc0941de

    newpulse = PulseSequence(**attributes)
    if return_identifier_mappings:
        return newpulse, control_values[-1], noise_values[-1]

    return newpulse


@util.parse_which_FF_parameter
def concatenate(pulses: Iterable[PulseSequence],
                calc_pulse_correlation_FF: bool = False,
                calc_filter_function: Optional[bool] = None,
                which: str = 'fidelity',
                omega: Optional[Coefficients] = None,
                show_progressbar: bool = False) -> PulseSequence:
    r"""
    Concatenate an arbitrary number of pulses. Note that pulses are
    concatenated left-to-right, that is,

    .. math::

        \mathtt{concatenate((A, B))} \equiv B \circ A

    so that :math:`A` is executed before :math:`B` when applying the
    concatenated pulse.

    Parameters
    ----------
    pulses: sequence of PulseSequences
        The PulseSequence instances to be concatenated. If any of the
        instances have a cached filter function, the filter function for
        the composite pulse will also be calculated in order to make use
        of the speedup gained from concatenating the filter functions.
        If *omega* is given, calculation of the composite filter
        function is forced.
    calc_pulse_correlation_FF: bool, optional
        Switch to control whether the pulse correlation filter function
        (see :meth:`PulseSequence.get_pulse_correlation_filter_function`)
        is calculated. If *omega* is not given, the cached frequencies
        of all *pulses* need to be equal.
    calc_filter_function: bool, optional
        Switch to force the calculation of the filter function to be
        carried out or not. Overrides the automatic behavior of
        calculating it if at least one pulse has a cached control
        matrix. If ``True`` and no pulse has a cached control matrix, a
        list of frequencies must be supplied as *omega*.
    which: str, optional
        Which filter function to compute. Either 'fidelity' (default) or
        'generalized' (see :meth:`PulseSequence.get_filter_function` and
        :meth:`PulseSequence.get_pulse_correlation_filter_function`).
    omega: array_like, optional
        Frequencies at which to evaluate the (pulse correlation) filter
        functions. If ``None``, an attempt is made to use cached
        frequencies.
    show_progressbar: bool
        Show a progress bar for the calculation of the control matrix.

    Returns
    -------
    pulse: PulseSequence
        The concatenated pulse.

    """
    pulses = tuple(pulses)
    if len(pulses) == 1:
        return copy(pulses[0])

    newpulse, _, n_oper_mapping = concatenate_without_filter_function(
        pulses, return_identifier_mappings=True
    )

    if all(pls.is_cached('total_propagator') for pls in pulses):
        newpulse.total_propagator = util.mdot([pls.total_propagator for pls in pulses][::-1])

    if calc_filter_function is False and not calc_pulse_correlation_FF:
        return newpulse

    # If the pulses have different noise operators, we cannot reuse cached
    # filter functions. Since some noise operator identifiers might have been
    # remapped, we use the mapping dictionary returned by
    # concatenate_without_filter_function
    pulse_identifiers = []
    for _, mapping in sorted(n_oper_mapping.items()):
        pulse_identifiers.append([i for i in sorted(mapping.values())])

    unique_identifiers = sorted(set(h for i in pulse_identifiers for h in i))
    # matrix with pulses in rows and all noise operator identifier hashes in
    # columns. True if the noise operator is present in the pulse, False if
    # not. This will give us a boolean mask for indexing the pulses attributes
    # when retriving the filter functions.
    n_opers_present = np.zeros((len(pulses), len(unique_identifiers)), dtype=bool)
    for i, pulse_identifier in enumerate(pulse_identifiers):
        for j, identifier in enumerate(unique_identifiers):
            if identifier in pulse_identifier:
                n_opers_present[i, j] = True

    # If at least two pulses have the same noise operators, we gain an
    # advantage when concatenating the filter functions over calculating them
    # from scratch at a later point
    equal_n_opers = (n_opers_present.sum(axis=0) > 1).any()
    if omega is None:
        cached_ctrl_mat = [pls.is_cached('control_matrix') for pls in pulses]
        if any(cached_ctrl_mat):
            equal_omega = util.all_array_equal((pls.omega
                                                for pls in compress(pulses, cached_ctrl_mat)))
        else:
            cached_omega = [pls.is_cached('omega') for pls in pulses]
            equal_omega = util.all_array_equal((pls.omega
                                                for pls in compress(pulses, cached_omega)))

        if not equal_omega:
            if calc_filter_function:
<<<<<<< HEAD
                raise ValueError("Calculation of filter function forced " +
                                 "but not all pulses have the same " +
                                 "frequencies cached and none were supplied!")
            if calc_pulse_correlation_ff:
                raise ValueError("Cannot compute the pulse correlation " +
                                 "filter functions; do not have the " +
                                 "frequencies at which to evaluate.")
=======
                raise ValueError("Calculation of filter function forced but not all pulses " +
                                 "have the same frequencies cached and none were supplied!")
            if calc_pulse_correlation_FF:
                raise ValueError("Cannot compute the pulse correlation filter functions; do not " +
                                 "have the frequencies at which to evaluate.")
>>>>>>> fc0941de

            return newpulse

        if calc_filter_function is None:
            # compute filter function only if at least one pulse has a control
            # matrix cached
            if not equal_n_opers or not any(cached_ctrl_mat):
                return newpulse

        # Can reuse cached filter functions or calculation explicitly asked
        # for; run calculation. Get the index of the first pulse with cached FF
        # to steal some attributes from.
        if any(cached_ctrl_mat):
            ind = np.nonzero(cached_ctrl_mat)[0][0]
        else:
            ind = np.nonzero(cached_omega)[0][0]

        omega = pulses[ind].omega

    if not equal_n_opers:
        # Cannot reuse atomic filter functions
        newpulse.cache_filter_function(omega, which=which)
        return newpulse

    # Get the phase factors at the correct times (the individual gate
    # durations) which are just the total phase factors of the pulses cumprod'd
    phases = np.array(
        [np.ones_like(omega)] +
        [pls.get_total_phases(omega) for pls in pulses[:-1]]
    ).cumprod(axis=0)

    # Get the transfer matrices for the individual gates
    N = len(newpulse.basis)
    L = np.empty((len(pulses), N, N))
    L[0] = np.identity(N)
    for i in range(1, len(pulses)):
        L[i] = pulses[i-1].total_propagator_liouville @ L[i-1]

    # Get the control matrices for each pulse (agnostic of if it was cached or
    # not). Those are the 'new' pulse control matrices. Sort them along the
    # axis belonging to the noise operators
    control_matrix_atomic = np.empty((len(pulses), len(newpulse.n_opers), N, len(omega)),
                                     dtype=complex)
    n_dt_segs = [len(pulse.dt) for pulse in pulses]
    seg_idx = [0] + list(accumulate(n_dt_segs))
    for i, (pulse, idx) in enumerate(zip(pulses, n_opers_present)):
        control_matrix_atomic[i, idx] = pulse.get_control_matrix(omega, show_progressbar)
        if not idx.all():
            # calculate the control matrix for the noise operators that are
            # not present in pulse
            control_matrix_atomic[i, ~idx] = numeric.calculate_control_matrix_from_scratch(
                pulse.eigvals, pulse.eigvecs, pulse.propagators, omega,
                pulse.basis, newpulse.n_opers[~idx],
                newpulse.n_coeffs[~idx, seg_idx[i]:seg_idx[i+1]],
                pulse.dt, pulse.t, show_progressbar
            )

    # Set the total propagator for possible future concatenations (if not done
    # so above)
    if not newpulse.is_cached('total_propagator'):
        newpulse.total_propagator = util.mdot([pls.total_propagator for pls in pulses][::-1])

    newpulse.cache_total_phases(omega)
<<<<<<< HEAD
    newpulse.total_Q_liouville = liouville_representation(newpulse.total_Q,
                                                          newpulse.basis)

    R = numeric.calculate_control_matrix_from_atomic(
        phases, R_g, L, show_progressbar,
        'correlations' if calc_pulse_correlation_ff else 'total'
=======
    newpulse.total_propagator_liouville = numeric.liouville_representation(
        newpulse.total_propagator, newpulse.basis
    )

    control_matrix = numeric.calculate_control_matrix_from_atomic(
        phases, control_matrix_atomic, L, show_progressbar,
        'correlations' if calc_pulse_correlation_FF else 'total'
>>>>>>> fc0941de
    )

    # Set the attribute and calculate filter function (if the pulse correlation
    # FF has been calculated, this is a little overhead but negligible)
    newpulse.cache_filter_function(omega, control_matrix, which=which)

    return newpulse


def concatenate_periodic(pulse: PulseSequence, repeats: int) -> PulseSequence:
    r"""
    Concatenate a pulse sequence *pulse* whose Hamiltonian is periodic
    *repeats* times. Although performing the same task, this function is
    much faster for concatenating many identical pulses with filter
    functions than :func:`concatenate`.

    Note that for large dimensions, the calculation of the control
    matrix using this function might be very memory intensive.

    Parameters
    ----------
    pulse: PulseSequence
        The ``PulseSequence`` instance to be repeated. If it has a
        cached filter function, the filter function for the new pulse
        will also be computed.
    repeats: int
        The number of repetitions

    Returns
    -------
    newpulse: PulseSequence
        The concatenated ``PulseSequence``

    Notes
    -----
    The total control matrix is given by

    .. math::

        \mathcal{R}(\omega) &= \mathcal{R}^{(1)}(\omega)\sum_{g=0}^{G-1}
                               \left(e^{i\omega T}\right)^g \\
                            &= \mathcal{R}^{(1)}(\omega)\bigl(
                               \mathbb{I} - e^{i\omega T}
                               \mathcal{Q}^{(1)}\bigr)^{-1}\bigl(
                               \mathbb{I} - \bigl(e^{i\omega T}
                               \mathcal{Q}^{(1)}\bigr)^G\bigr).

    with :math:`T` the period of the control Hamiltonian and :math:`G`
    the number of periods. The last equality is valid only if
    :math:`\mathbb{I} - e^{i\omega T}\mathcal{Q}^{(1)}` is invertible.

    See also
    --------
    concatenate: Concatenate arbitrary PulseSequences.
    """

    try:
        # Do awkward checking for type
        if not hasattr(pulse, 'c_opers'):
            raise TypeError('Can only concatenate PulseSequences!')
    except TypeError:
        raise TypeError(f'Expected pulses to be iterable, not {type(pulse)}')

    cached_ctrl_mat = pulse.is_cached('control_matrix')

    # Initialize a new PulseSequence instance with the Hamiltonians sequenced
    # (this is much easier than in the general case, thus do it on the fly)
    dt = np.tile(pulse.dt, repeats)
    t = np.concatenate(([0], dt.cumsum()))
    tau = t[-1]
    newpulse = PulseSequence(
        c_opers=pulse.c_opers,
        n_opers=pulse.n_opers,
        c_oper_identifiers=pulse.c_oper_identifiers,
        n_oper_identifiers=pulse.n_oper_identifiers,
        c_coeffs=np.tile(pulse.c_coeffs, (1, repeats)),
        n_coeffs=np.tile(pulse.n_coeffs, (1, repeats)),
        dt=dt,
        t=t,
        tau=tau,
        d=pulse.d,
        basis=pulse.basis
    )

    if not cached_ctrl_mat:
        # No cached filter functions to reuse and pulse correlation FFs not
        # requested. If they were, continue even if there are no cached FF
        # they cannot be computed anymore afterwards.
        return newpulse

    phases_at = pulse.get_total_phases(pulse.omega)
    control_matrix_at = pulse.get_control_matrix(pulse.omega)
    L_at = pulse.total_propagator_liouville

    newpulse.total_propagator = nla.matrix_power(pulse.total_propagator, repeats)
    newpulse.cache_total_phases(pulse.omega)
    # Might be cheaper for small repeats to use matrix_power, but this function
    # is aimed at a large number so we calculate it explicitly
    newpulse.total_propagator_liouville = newpulse.total_propagator_liouville

    control_matrix_tot = numeric.calculate_control_matrix_periodic(phases_at, control_matrix_at,
                                                                   L_at, repeats)

    newpulse.cache_filter_function(pulse.omega, control_matrix_tot)

    return newpulse


def remap(pulse: PulseSequence, order: Sequence[int], d_per_qubit: int = 2,
          oper_identifier_mapping: Mapping[str, str] = None) -> PulseSequence:
    """
    Remap a PulseSequence by changing the order of qubits in the
    register. Cached attributes are automatically attempted to be
    retained.

    .. caution::

        This function simply permutes the order of the tensor product
        elements of control and noise operators. Thus, the resultant
        pulse will have its filter functions defined for different noise
        operators than the original one.

    Parameters
    ----------
    pulse: PulseSequence
        The pulse whose qubit order should be permuted.
    order: sequence of ints
        A list of permutation indices. E.g., if *pulse* is defined for
        two qubits, ``order == [1, 0]`` will reverse the order of
        qubits.
    d_per_qubit: int (default: 2)
        The size of the Hilbert space a single qubit inhabitates.
    oper_identifier_mapping: dict_like
        A mapping that maps operator identifiers from the old pulse to
        the remapped pulse. The default is the identity mapping.

    Returns
    -------
    remapped_pulse: PulseSequence
        A new ``PulseSequence`` instance with the order of the qubits
        permuted according to *order*.

    Examples
    --------
    >>> X, Y = util.paulis[1:3]
    >>> XY, YX = util.tensor(X, Y), util.tensor(Y, X)
    >>> pulse = PulseSequence([[XY, [np.pi/2], 'XY']], [[YX, [1], 'YX']], [1],
    ...                       Basis.pauli(2))
    >>> mapping = {'XY': 'YX', 'YX': 'XY'}
    >>> remapped_pulse = remap(pulse, (1, 0), oper_identifier_mapping=mapping)
    >>> target_pulse = PulseSequence([[YX, [np.pi/2], 'YX']],
    ...                              [[XY, [1], 'XY']], [1], Basis.pauli(2))
    >>> remapped_pulse == target_pulse
    True

    Caching of attributes is automatically handled
    >>> remapped_pulse.is_cached('filter_function')
    False
    >>> pulse.cache_filter_function(util.get_sample_frequencies(pulse))
    >>> remapped_pulse = remap(pulse, (1, 0))
    >>> remapped_pulse.is_cached('filter_function')
    True

    See Also
    --------
    extend: Map PulseSequences to composite Hilbert spaces.
    util.tensor_transpose: Transpose the order of a tensor product.
    """
    # Number of qubits
    N = int(np.log(pulse.d)/np.log(d_per_qubit))

    # Transpose control and noise operators
    c_opers = util.tensor_transpose(pulse.c_opers, order, [[d_per_qubit]*N]*2)
    n_opers = util.tensor_transpose(pulse.n_opers, order, [[d_per_qubit]*N]*2)

    # Remap identifiers
    c_oper_identifiers, c_sort_idx = _map_identifiers(pulse.c_oper_identifiers,
                                                      oper_identifier_mapping)
    n_oper_identifiers, n_sort_idx = _map_identifiers(pulse.n_oper_identifiers,
                                                      oper_identifier_mapping)

    remapped_pulse = PulseSequence(
        c_opers=c_opers[c_sort_idx],
        n_opers=n_opers[n_sort_idx],
        c_oper_identifiers=c_oper_identifiers[c_sort_idx],
        n_oper_identifiers=n_oper_identifiers[n_sort_idx],
        c_coeffs=pulse.c_coeffs[c_sort_idx],
        n_coeffs=pulse.n_coeffs[n_sort_idx],
        dt=pulse.dt,
        t=pulse.t,
        tau=pulse.tau,
        d=pulse.d,
        basis=pulse.basis
    )

    if pulse.is_cached('eigvals'):
        remapped_pulse.eigvals = util.tensor_transpose(pulse.eigvals, order,
                                                       [[d_per_qubit]*N],
                                                       rank=1)

    for attr in ('eigvecs', 'propagators', 'total_propagator'):
        if pulse.is_cached(attr):
            setattr(remapped_pulse, attr, util.tensor_transpose(getattr(pulse, attr),
                                                                order, [[d_per_qubit]*N]*2))

    if not pulse.is_cached('omega'):
        # If no frequencies are cached, stop here
        return remapped_pulse

    omega = pulse.omega

    if pulse.is_cached('total_phases'):
        remapped_pulse.cache_total_phases(omega, pulse.get_total_phases(omega))

    if pulse.is_cached('filter_function'):
        remapped_filter_function = pulse.get_filter_function(omega)[n_sort_idx[:, None],
                                                                    n_sort_idx[None, :]]
        remapped_pulse.cache_filter_function(omega, filter_function=remapped_filter_function)

    if pulse.is_cached('total_propagator_liouville') or pulse.is_cached('control_matrix'):
        if pulse.basis.btype != 'Pauli':
            warn('pulse does not have a separable basis which is needed to ' +
                 'retain cached control matrices.')

            return remapped_pulse

        perm = remap_pauli_basis_elements(order, N)[None, :]
        if pulse.is_cached('total_propagator_liouville'):
            remapped_pulse.total_propagator_liouville = np.empty_like(
                pulse.total_propagator_liouville
            )
            remapped_pulse.total_propagator_liouville[perm.T, perm] = \
                pulse.total_propagator_liouville

        if pulse.is_cached('control_matrix'):
            pulse_control_matrix = pulse.get_control_matrix(omega)
            remapped_control_matrix = np.empty_like(pulse_control_matrix)
            remapped_control_matrix[n_sort_idx.argsort()[:, None], perm] = pulse_control_matrix
            remapped_pulse.cache_control_matrix(omega, remapped_control_matrix)

    return remapped_pulse


def extend(pulse_to_qubit_mapping: PulseMapping,
           N: Optional[int] = None,
           d_per_qubit: int = 2,
           additional_noise_Hamiltonian: Optional[Hamiltonian] = None,
           cache_diagonalization: Optional[bool] = None,
           cache_filter_function: Optional[bool] = None,
           omega: Optional[Coefficients] = None,
           show_progressbar: bool = False) -> PulseSequence:
    r"""
    Map one or more pulse sequences to different qubits.

    Parameters
    ----------
    pulse_to_qubit_mapping: sequence of mapping tuples
        A sequence of tuples with the first entry a ``PulseSequence``
        instance and the second an ``int`` or tuple of ``int``\s
        indicating the qubits that the ``PulseSequence`` should be
        mapped to. A mapping of operator identifiers may optionally be
        given as a third element of each tuple. By default, the index of
        the qubit the operator is mapped to is appended to its
        identifier.

        Pulse sequences defined for multiple qubits may also be extended
        to non-neighboring qubits. Note that for multi-qubit pulses the
        order of the qubits is respected, i.e. mapping a pulse to (1, 0)
        is different from mapping it to (0, 1).
    N: int
        The total number of qubits the new ``PulseSequence`` should be
        defined for. By default, this is inferred from
        ``pulse_to_qubit_mapping``.
    d_per_qubit: int
        The size of the Hilbert space a single qubit requires.
    additional_noise_Hamiltonian: list of lists
        Additional noise operators and corresponding sensitivities for
        the new pulse sequence.
    cache_diagonalization: bool
        Force diagonalizing the new pulse sequence. By default,
        diagonalization is cached if all pulses in
        ``pulse_to_qubit_mapping`` have been diagonalized since it is
        much cheaper to get the relevant quantities as tensor products
        from the mapped pulses instead of diagonalizing the new pulse.
    cache_filter_function: bool
        Force computing the filter functions for the new pulse sequence.
        Noise operators of individual pulses will be extended to the new
        Hilbert space. By default, this is done if all pulses in
        ``pulse_to_qubit_mapping`` have their filter functions cached.

        Note that extending the filter functions is only possible if
        they the mapped pulses are using a separable basis like the
        Pauli basis.
    omega: array_like
        Frequencies for which to compute the filter functions if
        ``cache_filter_function == True``. Defaults to ``None``, in
        which case the cached frequencies of the individual pulses need
        to be the same.
    show_progressbar: bool
        Show a progress bar for the calculation of the control matrix.

    Returns
    -------
    newpulse: PulseSequence
        The new pulse sequence on the larger qubit register. The noise
        operators (and possibly filter functions) are stored in the
        following order: first those of the multi-qubit pulses in the
        order they appeared in ``pulse_to_qubit_mapping``, then those of
        the single-qubit pulses, and lastly any additional ones that may
        be given by ``additional_noise_Hamiltonian``.

    Examples
    --------
    >>> import filter_functions as ff
    >>> I, X, Y, Z = ff.util.paulis
    >>> X_pulse = ff.PulseSequence([[X, [np.pi/2], 'X']],
    ...                            [[X, [1], 'X'], [Z, [1], 'Z']],
    ...                            [1], basis=ff.Basis.pauli(1))
    >>> XX_pulse = ff.extend([(X_pulse, 0), (X_pulse, 1)])
    >>> XX_pulse.d
    4
    >>> XIX_pulse_1 = ff.extend([(X_pulse, 0), (X_pulse, 2)])
    >>> XIX_pulse_1.d
    8
    >>> XXI_pulse = ff.extend([(X_pulse, 0), (X_pulse, 1)], N=3)
    >>> XXI_pulse.d
    8

    Filter functions are automatically cached if they are for mapped
    pulses:

    >>> omega = ff.util.get_sample_frequencies(X_pulse)
    >>> X_pulse.cache_filter_function(omega)
    >>> XX_pulse = ff.extend([(X_pulse, 0), (X_pulse, 1)])
    >>> XX_pulse.is_cached('filter_function')
    True

    This behavior can also be overriden manually:

    >>> XX_pulse = ff.extend([(X_pulse, 0), (X_pulse, 1)],
    ...                      cache_filter_function=False)
    >>> XX_pulse.is_cached('filter_function')
    False

    Mapping pulses to non-neighboring qubits is also possible:

    >>> Y_pulse = ff.PulseSequence([[Y, [np.pi/2], 'Y']],
    ...                            [[Y, [1], 'Y'], [Z, [1], 'Z']],
    ...                            [1], basis=ff.Basis.pauli(1))
    >>> XXY_pulse = ff.extend([(XX_pulse, (0, 1)), (Y_pulse, 2)])
    >>> XYX_pulse = ff.extend([(XX_pulse, (0, 2)), (Y_pulse, 1)])

    Additionally, pulses can have the order of the qubits they are
    defined for permuted (see :func:`remap`):

    >>> Z_pulse = ff.PulseSequence([[Z, [np.pi/2], 'Z']], [[Z, [1], 'Z']],
    ...                            [1], basis=ff.Basis.pauli(1))
    >>> XY_pulse = ff.extend([(X_pulse, 0), (Y_pulse, 1)])
    >>> YZX_pulse = ff.extend([(XY_pulse, (2, 0)), (Z_pulse, 1)])

    Control and noise operator identifiers can be mapped according to a
    specified mapping:

    >>> YX_pulse = ff.extend([(X_pulse, 1, {'X': 'IX', 'Z': 'IZ'}),
    ...                       (Y_pulse, 0, {'Y': 'YI', 'Z': 'ZI'})])
    >>> YX_pulse.c_oper_identifiers
    array(['IX', 'YI'], dtype='<U2')
    >>> YX_pulse.n_oper_identifiers
    array(['IX', 'IZ', 'YI', 'ZI'], dtype='<U2')

    We can also add an additional noise Hamiltonian:

    >>> H_n = [[ff.util.tensor(Z, Z, Z), [1], 'ZZZ']]
    >>> XYX_pulse = ff.extend([(XX_pulse, (0, 2)), (Y_pulse, 1)],
    ...                       additional_noise_Hamiltonian=H_n)
    >>> 'ZZZ' in XYX_pulse.n_oper_identifiers
    True

    See Also
    --------
    remap: Map PulseSequence to a different qubit.
    concatenate: Concatenate PulseSequences (in time).
    concatenate_periodic: Periodically concatenate a PulseSequence.
    """
    # Parse pulse_to_qubit_mapping
    active_qubits_list = []
    single_qubit_pulses = []
    multi_qubit_pulses = []
    single_qubit_identifier_mappings = []
    multi_qubit_identifier_mappings = []
    single_qubit_idx = []
    multi_qubit_idx = []

    # Unpack and pack again
    pulses, *args = zip_longest(*pulse_to_qubit_mapping, fillvalue=None)
    if len(args) == 1:
        qubits = args[0]
        identifier_mappings = [None]*len(qubits)
    elif len(args) == 2:
        qubits = args[0]
        identifier_mappings = list(args[1])
    else:
        qubits = args[0]
        identifier_mappings = list(args[1])

    for pulse, qubit, id_mapping in zip(pulses, qubits, identifier_mappings):
        try:
            active_qubits_list.extend(qubit)
            if len(qubit) == 1:
                single_qubit_idx.extend(qubit)
                single_qubit_pulses.append(pulse)
                single_qubit_identifier_mappings.append(id_mapping)
            else:
                # sort the qubit tuple and get the sorting indices
                sorted_qubit, order = zip(*sorted(zip(qubit, range(len(qubit)))))
                if qubit == sorted_qubit:
                    # No need to remap
                    sorted_pulse = pulse
                else:
                    # remap the pulse in the given order
                    try:
                        sorted_pulse = remap(pulse, order, d_per_qubit)
                    except ValueError as err:
                        raise ValueError(f'Could not remap {repr(pulse)} mapped ' +
                                         f'to qubits {qubit}. Do the dimensions match?') from err

                multi_qubit_idx.append(list(sorted_qubit))
                multi_qubit_pulses.append(sorted_pulse)
                multi_qubit_identifier_mappings.append(id_mapping)
        except TypeError:
            # qubit is not iterable, ie single qubit
            active_qubits_list.append(int(qubit))
            single_qubit_idx.append(int(qubit))
            single_qubit_pulses.append(pulse)
            single_qubit_identifier_mappings.append(id_mapping)

    if not all(pulse.d == d_per_qubit for pulse in single_qubit_pulses):
        raise ValueError('Not all single-qubit pulses have dimension ' +
                         f'd_per_qubit = {d_per_qubit}.')

    if not all(pulse.d == d_per_qubit**len(qubits)
               for pulse, qubits in zip(multi_qubit_pulses, multi_qubit_idx)):
        raise ValueError('Not all multi-qubit pulses have correct dimension!')

    # Get lists of pulses in deterministic order
    pulses = multi_qubit_pulses + single_qubit_pulses
    idx = multi_qubit_idx + single_qubit_idx

    if not util.all_array_equal((pulse.dt for pulse in pulses)):
        raise ValueError('All pulses should be defined on the same time steps')

    active_qubits = set(active_qubits_list)
    if len(active_qubits) != len(active_qubits_list):
        raise ValueError('Qubit clash: multiple pulses mapped to same qubit!')

    last_qubit = max(active_qubits)
    if N is None:
        N = last_qubit + 1
    else:
        if last_qubit + 1 > N:
            raise ValueError('Number of qubits N smaller than highest qubit ' +
                             f'index + 1 = {last_qubit + 1}')

    if len(pulse_to_qubit_mapping) == 1:
        # return input pulse if not mapped to another qubit
        if multi_qubit_idx:
            if N == len(multi_qubit_idx[0]):
                warn('Single multi-qubit pulse given and mapped to its ' +
                     'original qubits. Returning the same.')
                return multi_qubit_pulses[0]
        if single_qubit_idx:
            if N == 1:
                warn('Single single-qubit pulse given and mapped to its ' +
                     'original qubit. Returning the same.')
                return single_qubit_pulses[0]

    if cache_filter_function is not False:
        # Cache filter function of extended pulse if cached before for the same
        # frequencies
        is_cached = all(pulse.is_cached('control_matrix') for pulse in pulses)

        try:
            equal_omega = util.all_array_equal((pulse.omega for pulse in pulses))
        except AttributeError:
            equal_omega = False

        if cache_filter_function is None:
            # automatically decide whether to cache filter function
            cache_filter_function = is_cached and equal_omega
            if cache_filter_function:
                omega = pulses[0].omega
        else:
            # cache_filter_function == True
            if omega is None:
                if not equal_omega:
                    raise ValueError('Filter function should be cached but omega was not ' +
                                     'provided and could not be inferred.')

                omega = pulses[0].omega

    if cache_diagonalization is None:
        if cache_filter_function and additional_noise_Hamiltonian is not None:
            # Need the diagonalization
            cache_diagonalization = True
        else:
            # Extend propagators, eigenvalue and -vector arrays if calculated
            attrs = ('eigvals', 'eigvecs', 'propagators')
            cache_diagonalization = all(pulse.is_cached(attr)
                                        for attr in attrs
                                        for pulse in pulses)
    elif (cache_diagonalization is False and
          additional_noise_Hamiltonian is not None):
        raise ValueError('Additional noise Hamiltonian given and ' +
                         'cache_diagonalization set to False but required.')

    # Multi-qubit opers and coeffs
    all_qubits = {q for q in range(N)}
    d = d_per_qubit**N
    n_dt = len(pulses[0].dt)
    ID = np.identity(d_per_qubit)

    c_opers, c_oper_identifiers, c_coeffs = [], [], []
    n_opers, n_oper_identifiers, n_coeffs = [], [], []
    for pulse, qubits, id_mapping in zip(multi_qubit_pulses, multi_qubit_idx,
                                         multi_qubit_identifier_mappings):
        pos = [bisect.bisect(qubits, q) for q in all_qubits.difference(qubits)]

        # map the identifiers
        c_oper_identifier, _ = _map_identifiers(*_default_extend_mapping(pulse.c_oper_identifiers,
                                                                         id_mapping, qubits))
        n_oper_identifier, _ = _map_identifiers(*_default_extend_mapping(pulse.n_oper_identifiers,
                                                                         id_mapping, qubits))

        c_oper_identifiers.extend(c_oper_identifier)
        n_oper_identifiers.extend(n_oper_identifier)
        c_opers.extend(util.tensor_insert(pulse.c_opers, *[ID]*len(pos), pos=pos,
                                          arr_dims=[[d_per_qubit]*len(qubits)]*2))
        n_opers.extend(util.tensor_insert(pulse.n_opers, *[ID]*len(pos), pos=pos,
                                          arr_dims=[[d_per_qubit]*len(qubits)]*2))

        c_coeffs.extend(pulse.c_coeffs)
        n_coeffs.extend(pulse.n_coeffs)

    # Single-qubit opers and coeffs
    for pulse, qubit, id_mapping in zip(single_qubit_pulses, single_qubit_idx,
                                        single_qubit_identifier_mappings):
        ID_pre = [np.identity(d_per_qubit**qubit)] if qubit > 0 else []
        ID_post = [np.identity(d_per_qubit**(N - qubit - 1))] if qubit < N - 1 else []

        # map the identifiers
        c_oper_identifier, _ = _map_identifiers(*_default_extend_mapping(pulse.c_oper_identifiers,
                                                                         id_mapping, qubit))
        n_oper_identifier, _ = _map_identifiers(*_default_extend_mapping(pulse.n_oper_identifiers,
                                                                         id_mapping, qubit))

        c_oper_identifiers.extend(c_oper_identifier)
        n_oper_identifiers.extend(n_oper_identifier)
        # extend control and noise operators
        c_opers.extend(util.tensor(*(ID_pre + [pulse.c_opers] + ID_post)))
        n_opers.extend(util.tensor(*(ID_pre + [pulse.n_opers] + ID_post)))
        c_coeffs.extend(pulse.c_coeffs)
        n_coeffs.extend(pulse.n_coeffs)

    # Add optional additional noise Hamiltonian
    if additional_noise_Hamiltonian is not None:
        noise_args = _parse_Hamiltonian(
            additional_noise_Hamiltonian, len(pulses[0].dt), 'H_n'
        )
        add_n_opers, add_n_oper_id, add_n_coeffs = noise_args

        if add_n_opers.shape[1:] != (d, d):
            raise ValueError(f'Expected additional noise operators to have dimensions {(d, d)}, ' +
                             f'not {add_n_opers.shape[1:]}.')
        if len(set(add_n_oper_id)) != len(add_n_oper_id):
            raise ValueError('Found duplicate noise operator identifiers')

        n_opers.extend(add_n_opers)
        n_coeffs.extend(add_n_coeffs)
        n_oper_identifiers.extend(add_n_oper_id)

    pulse_btypes = list(set(pulse.basis.btype for pulse in pulses))
    if not len(pulse_btypes) == 1:
        warn('Not all pulses had the same basis type. Cannot retain cached control matrices.')
        basis = Basis.ggm(d_per_qubit**N)
    else:
        btype = pulse_btypes[0]
        if btype == 'GGM':
            warn('Original pulses had GGM basis which is not separable into ' +
                 'a tensor product. Cannot retain cached control matrices.')
            basis = Basis.ggm(d_per_qubit**N)
        elif btype == 'Pauli':
            basis = Basis.pauli(N)
        else:
            warn('Original pulses had custom basis which I cannot extend.')
            basis = Basis.ggm(d_per_qubit**N)

    # Sort the identifiers
    c_sort_idx = np.argsort(c_oper_identifiers)
    n_sort_idx = np.argsort(n_oper_identifiers)

    newpulse = PulseSequence(
        c_opers=np.asarray(c_opers)[c_sort_idx],
        n_opers=np.asarray(n_opers)[n_sort_idx],
        c_oper_identifiers=np.asarray(c_oper_identifiers)[c_sort_idx],
        n_oper_identifiers=np.asarray(n_oper_identifiers)[n_sort_idx],
        c_coeffs=np.asarray(c_coeffs)[c_sort_idx],
        n_coeffs=np.asarray(n_coeffs)[n_sort_idx],
        dt=pulses[0].dt,
        t=pulses[0].t,
        tau=pulses[0].tau,
        d=d,
        basis=basis
    )

    if newpulse.basis.btype != 'Pauli':
        # Cannot do any extensions
        if cache_diagonalization:
            newpulse.diagonalize()
        if cache_filter_function:
            newpulse.cache_filter_function(omega)

        return newpulse

    if cache_diagonalization:
        eigvals = np.zeros((n_dt, d_per_qubit**N))
        eigvecs, propagators = None, None
        # registers keeps track of the qubits already tensored
        registers = None

        for pulse, qubits in zip(multi_qubit_pulses, multi_qubit_idx):
            # Insert ones into eigvals at these positions
            HD_pos = [bisect.bisect(qubits, q) for q in all_qubits.difference(qubits)]

            eigvals += util.tensor_insert(pulse.eigvals,
                                          *np.ones((len(HD_pos), d_per_qubit)),
                                          pos=HD_pos, rank=1,
                                          arr_dims=[[d_per_qubit]*len(qubits)])

            (eigvecs, propagators), registers = _merge_attrs([eigvecs, propagators],
                                                             [pulse.eigvecs, pulse.propagators],
                                                             d_per_qubit, registers, qubits)

        for pulse, qubit in zip(single_qubit_pulses, single_qubit_idx):
            # For single qubit pulses we can just use normal tensor for eigvals
            ones_pre = [np.ones(d_per_qubit**qubit)] if qubit > 0 else []
            ones_post = [np.ones(d_per_qubit**(N - qubit - 1))] if qubit < N - 1 else []
            eigvals += util.tensor(*(ones_pre + [pulse.eigvals] + ones_post), rank=1)

            (eigvecs, propagators), registers = _insert_attrs([eigvecs, propagators],
                                                              [pulse.eigvecs, pulse.propagators],
                                                              d_per_qubit, registers, qubit)

        # Fill up registers no qubits have been mapped to with identities
        ID_idx = list(all_qubits.difference(active_qubits))
        if ID_idx:
            (eigvecs, propagators), registers = _merge_attrs([eigvecs, propagators],
                                                             [np.eye(d_per_qubit**len(ID_idx))]*2,
                                                             d_per_qubit, registers, ID_idx)

        # Set the new pulses's attributes
        newpulse.eigvals = eigvals
        newpulse.eigvecs = eigvecs
        newpulse.propagators = propagators
        # Set total propagator (easier to just grab after propagators has been
        # calculated than tensor separately)
        newpulse.total_propagator = propagators[-1]
    elif all(pulse.is_cached('total_propagator') for pulse in pulses):
        total_propagator = None
        # registers keeps track of the qubits already tensored
        registers = None

        for pulse, qubits in zip(multi_qubit_pulses, multi_qubit_idx):
            (total_propagator,), registers = _merge_attrs([total_propagator],
                                                          [pulse.total_propagator],
                                                          d_per_qubit, registers, qubits)

        for pulse, qubit in zip(single_qubit_pulses, single_qubit_idx):
            (total_propagator,), registers = _insert_attrs([total_propagator],
                                                           [pulse.total_propagator],
                                                           d_per_qubit, registers, qubit)

        # Fill up registers no qubits have been mapped to with identities
        ID_idx = list(all_qubits.difference(active_qubits))
        if ID_idx:
            (total_propagator,), registers = _merge_attrs([total_propagator],
                                                          [np.eye(d_per_qubit**len(ID_idx))]*2,
                                                          d_per_qubit, registers, ID_idx)

        newpulse.total_propagator = total_propagator

    if cache_filter_function:
        newpulse.omega = omega

        n_nops_new = len(newpulse.n_opers)
        control_matrix = np.zeros((n_nops_new, (d_per_qubit**N)**2, len(omega)), dtype=complex)
        filter_function = np.zeros((n_nops_new, n_nops_new, len(omega)), dtype=complex)
        n_ops_counter = 0
        for ind, pulse in zip(idx, pulses):
            n_nops = len(pulse.n_opers)
            ind = [ind] if isinstance(ind, int) else ind
            # Indices in newpulse.basis of the pulse.basis elements
            basis_idx = equivalent_pauli_basis_elements(ind, N)
            # Indices in newpulse.n_opers of the pulse.n_opers elements
            n_oper_idx = slice(n_ops_counter, n_ops_counter + n_nops)
            n_ops_counter += n_nops

            # Need to scale the control matrix and filter function
            scaling_factor = d_per_qubit**(N - len(ind))

            control_matrix[n_oper_idx, basis_idx] = pulse.get_control_matrix(
                omega, show_progressbar=show_progressbar
            )*np.sqrt(scaling_factor)

            filter_function[n_oper_idx, n_oper_idx] = pulse.get_filter_function(
                omega, show_progressbar=show_progressbar
            )*scaling_factor

        if additional_noise_Hamiltonian is not None:
            newpulse_n_oper_inds = util.get_indices_from_identifiers(
                newpulse, n_oper_identifiers[n_ops_counter:], 'noise'
            )
            control_matrix[n_ops_counter:] = numeric.calculate_control_matrix_from_scratch(
                newpulse.eigvals, newpulse.eigvecs, newpulse.propagators,
                omega, newpulse.basis, newpulse.n_opers[newpulse_n_oper_inds],
                newpulse.n_coeffs[newpulse_n_oper_inds], newpulse.dt,
                newpulse.t, show_progressbar=show_progressbar
            )

            filter_function[n_ops_counter:, n_ops_counter:] = numeric.calculate_filter_function(
                control_matrix[n_ops_counter:]
            )

        newpulse.cache_total_phases(omega)
<<<<<<< HEAD
        newpulse.total_Q_liouville = liouville_representation(newpulse.total_Q,
                                                              newpulse.basis)
        newpulse.cache_control_matrix(omega, R=R[n_sort_idx])
        newpulse.cache_filter_function(omega, F=F[n_sort_idx[:, None],
                                                  n_sort_idx[None, :]])
=======
        newpulse.total_propagator_liouville = numeric.liouville_representation(
            newpulse.total_propagator, newpulse.basis
        )
        newpulse.cache_control_matrix(omega, control_matrix[n_sort_idx])
        newpulse.cache_filter_function(omega,
                                       filter_function=filter_function[n_sort_idx[:, None],
                                                                       n_sort_idx[None, :]])
>>>>>>> fc0941de

    return newpulse<|MERGE_RESOLUTION|>--- conflicted
+++ resolved
@@ -50,13 +50,8 @@
 from numpy import ndarray
 
 from . import numeric, util
-<<<<<<< HEAD
-from .basis import (Basis, equivalent_pauli_basis_elements,
-                    remap_pauli_basis_elements)
+from .basis import Basis, equivalent_pauli_basis_elements, remap_pauli_basis_elements
 from .superoperator import liouville_representation
-=======
-from .basis import Basis, equivalent_pauli_basis_elements, remap_pauli_basis_elements
->>>>>>> fc0941de
 from .types import Coefficients, Hamiltonian, Operator, PulseMapping
 
 __all__ = ['PulseSequence', 'concatenate', 'concatenate_periodic', 'extend', 'remap']
@@ -428,8 +423,7 @@
         # Set the total propagator
         self.total_propagator = self.propagators[-1]
 
-    def get_control_matrix(self, omega: Coefficients,
-                           show_progressbar: bool = False) -> ndarray:
+    def get_control_matrix(self, omega: Coefficients, show_progressbar: bool = False) -> ndarray:
         r"""
         Get the control matrix for the frequencies *omega*. If it has
         been cached for the same frequencies, the cached version is
@@ -475,8 +469,7 @@
 
         return self._control_matrix
 
-    def cache_control_matrix(self, omega: Coefficients,
-                             control_matrix: Optional[ndarray] = None,
+    def cache_control_matrix(self, omega: Coefficients, control_matrix: Optional[ndarray] = None,
                              show_progressbar: bool = False) -> None:
         r"""
         Cache the control matrix and the frequencies it was calculated
@@ -486,15 +479,9 @@
         ----------
         omega: array_like, shape (n_omega,)
             The frequencies for which to cache the filter function.
-<<<<<<< HEAD
-        R: array_like, shape ([n_nops,] n_nops, d**2, n_omega), optional
-            The control matrix for the frequencies *omega*. If ``None``, it is
-            computed.
-=======
-        control_matrix: array_like, shape (n_nops, [n_nops,] d**2, n_omega), optional
+        control_matrix: array_like, shape ([n_nops,] n_nops, d**2, n_omega), optional
             The control matrix for the frequencies *omega*. If ``None``,
             it is computed.
->>>>>>> fc0941de
         show_progressbar: bool
             Show a progress bar for the calculation of the control
             matrix.
@@ -511,16 +498,9 @@
 
         # Cache total phase and total transfer matrices as well
         self.cache_total_phases(omega)
-<<<<<<< HEAD
-        if not self.is_cached('total_Q_liouville'):
-            self.total_Q_liouville = liouville_representation(self.total_Q,
-                                                              self.basis)
-=======
         if not self.is_cached('total_propagator_liouville'):
-            self.total_propagator_liouville = numeric.liouville_representation(
-                self.total_propagator, self.basis
-            )
->>>>>>> fc0941de
+            self.total_propagator_liouville = liouville_representation(self.total_propagator,
+                                                                       self.basis)
 
     def get_pulse_correlation_control_matrix(self) -> ndarray:
         """Get the pulse correlation control matrix if it was cached."""
@@ -607,10 +587,8 @@
             return self._filter_function_gen
 
     @util.parse_which_FF_parameter
-    def cache_filter_function(self, omega: Coefficients,
-                              control_matrix: Optional[ndarray] = None,
-                              filter_function: Optional[ndarray] = None,
-                              which: str = 'fidelity',
+    def cache_filter_function(self, omega: Coefficients, control_matrix: Optional[ndarray] = None,
+                              filter_function: Optional[ndarray] = None, which: str = 'fidelity',
                               show_progressbar: bool = False) -> None:
         r"""
         Cache the filter function. If control_matrix.ndim == 4, it is
@@ -624,27 +602,15 @@
         ----------
         omega: array_like, shape (n_omega,)
             The frequencies for which to cache the filter function.
-<<<<<<< HEAD
-        R: array_like, shape ([n_nops,] n_nops, d**2, n_omega), optional
-            The control matrix for the frequencies *omega*. If ``None``, it is
-            computed and the filter function derived from it.
-        F: array_like, shape (n_nops, n_nops, [d**2, d**2,] n_omega), optional
-            The filter function for the frequencies *omega*. If ``None``, it is
-            computed from R.
-        which: str, optional
-            Which filter function to cache. Either 'fidelity' (default) or
-            'generalized'.
-=======
-        control_matrix: array_like, shape (n_nops, [n_nops,] d**2, n_omega), optional
+        control_matrix: array_like, shape ([n_nops,] n_nops, d**2, n_omega), optional
             The control matrix for the frequencies *omega*. If ``None``,
             it is computed and the filter function derived from it.
         filter_function: array_like, shape (n_nops, n_nops, [d**2, d**2,] n_omega), optional
             The filter function for the frequencies *omega*. If
             ``None``, it is computed from control_matrix.
         which: str, optional
-            Which filter function to return. Either 'fidelity' (default)
-            or 'generalized'.
->>>>>>> fc0941de
+            Which filter function to cache. Either 'fidelity' (default) or
+            'generalized'.
         show_progressbar: bool
             Show a progress bar for the calculation of the control
             matrix.
@@ -670,7 +636,7 @@
                 filter_function = F_pc.sum(axis=(0, 1))
             else:
                 # Regular case
-                filter_function =  numeric.calculate_filter_function(control_matrix, which)
+                filter_function = numeric.calculate_filter_function(control_matrix, which)
 
         self.omega = omega
         if which == 'fidelity':
@@ -703,20 +669,12 @@
 
         Returns
         -------
-<<<<<<< HEAD
-        F_pc: ndarray, shape (n_pls, n_pls, n_nops, n_nops, n_omega)
-            The pulse correlation filter function for each noise operator as a
-            function of omega. The first two axes correspond to the pulses in
-            the sequence, i.e. if the concatenated pulse sequence is
-            :math:`C\circ B\circ A`, the first two axes are arranged like
-=======
-        filter_function_pc: ndarray, shape (n_pulses, n_pulses, n_nops, n_nops, n_omega)
+        filter_function_pc: ndarray, shape (n_pls, n_pls, n_nops, n_nops, n_omega)
             The pulse correlation filter function for each noise
             operator as a function of omega. The first two axes
             correspond to the pulses in the sequence, i.e. if the
             concatenated pulse sequence is :math:`C\circ B\circ A`, the
             first two axes are arranged like
->>>>>>> fc0941de
 
             .. math::
 
@@ -843,16 +801,9 @@
     @property
     def total_propagator_liouville(self) -> ndarray:
         """Get the transfer matrix for the total propagator of the pulse."""
-<<<<<<< HEAD
-        if not self.is_cached('total_Q_liouville'):
-            self._total_Q_liouville = liouville_representation(self.total_Q,
-                                                               self.basis)
-=======
         if not self.is_cached('total_propagator_liouville'):
-            self._total_propagator_liouville = numeric.liouville_representation(
-                self.total_propagator, self.basis
-            )
->>>>>>> fc0941de
+            self._total_propagator_liouville = liouville_representation(self.total_propagator,
+                                                                        self.basis)
 
         return self._total_propagator_liouville
 
@@ -887,13 +838,8 @@
 
         return sum(_nbytes)
 
-<<<<<<< HEAD
-    @util.parse_optional_parameters(
-        {'method': ('conservative', 'greedy', 'frequency dependent', 'all')})
-=======
-    @util.parse_optional_parameter('method', ('conservative', 'greedy',
-                                              'frequency dependent', 'all'))
->>>>>>> fc0941de
+    @util.parse_optional_parameters({'method': ('conservative', 'greedy',
+                                                'frequency dependent', 'all')})
     def cleanup(self, method: str = 'conservative') -> None:
         """
         Delete cached byproducts of the calculation of the filter
@@ -1093,20 +1039,9 @@
     # parse the identifiers
     if identifiers is None:
         if H_str == 'H_c':
-<<<<<<< HEAD
-            identifiers = np.fromiter(
-                (f'A_{i}' for i in range(len(opers))), dtype='<U4'
-            )
-        else:
-            # H_str == 'H_n'
-            identifiers = np.fromiter(
-                (f'B_{i}' for i in range(len(opers))), dtype='<U4'
-            )
-=======
             identifiers = np.fromiter((f'A_{i}' for i in range(len(opers))), dtype='<U4')
         elif H_str == 'H_n':
             identifiers = np.fromiter((f'B_{i}' for i in range(len(opers))), dtype='<U4')
->>>>>>> fc0941de
     else:
         for i, identifier in enumerate(identifiers):
             if identifier is None:
@@ -1122,12 +1057,7 @@
 
     # Check coeffs are all the same length as dt
     if not all(len(coeff) == n_dt for coeff in coeffs):
-<<<<<<< HEAD
-        raise ValueError(f'Expected all coefficients in {H_str} ' +
-                         f'to be of len(dt) = {n_dt}!')
-=======
         raise ValueError(f'Expected all coefficients in {H_str} to be of len(dt) = {n_dt}!')
->>>>>>> fc0941de
 
     coeffs = np.asarray(coeffs)
     idx = np.argsort(identifiers)
@@ -1138,10 +1068,11 @@
         opers: Sequence[Sequence[Operator]],
         identifiers: Sequence[Sequence[str]],
         coeffs: Sequence[Sequence[Coefficients]],
-        kind: str) -> Tuple[Sequence[Operator],
-                            Sequence[str],
-                            Sequence[Coefficients],
-                            Dict[int, Dict[str, str]]]:
+        kind: str
+        ) -> Tuple[Sequence[Operator],
+                   Sequence[str],
+                   Sequence[Coefficients],
+                   Dict[int, Dict[str, str]]]:
     """
     Concatenate Hamiltonians.
 
@@ -1278,9 +1209,8 @@
     return concat_opers, concat_identifiers, concat_coeffs[sort_idx], pulse_identifier_mapping
 
 
-def _merge_attrs(old_attrs: List[ndarray], new_attrs: List[ndarray],
-                 d_per_qubit: int, registers: List[int],
-                 qubits: List[int]) -> Tuple[ndarray, List[int]]:
+def _merge_attrs(old_attrs: List[ndarray], new_attrs: List[ndarray], d_per_qubit: int,
+                 registers: List[int], qubits: List[int]) -> Tuple[ndarray, List[int]]:
     """
     For each array in new_attrs, merge into the tensor product array
     defined on the qubit registers in old_attrs at qubits.
@@ -1304,9 +1234,8 @@
     return attrs, registers
 
 
-def _insert_attrs(old_attrs: List[ndarray], new_attrs: List[ndarray],
-                  d_per_qubit: int, registers: List[int],
-                  qubit: int) -> Tuple[ndarray, List[int]]:
+def _insert_attrs(old_attrs: List[ndarray], new_attrs: List[ndarray], d_per_qubit: int,
+                  registers: List[int], qubit: int) -> Tuple[ndarray, List[int]]:
     """
     For each array in new_attrs, insert into the tensor product array
     defined on the qubit registers in old_attrs at qubit.
@@ -1328,7 +1257,7 @@
 
 
 def _map_identifiers(identifiers: Sequence[str],
-                     mapping: Union[None, Mapping[str, str]]):
+                     mapping: Union[None, Mapping[str, str]]) -> Tuple[ndarray, ndarray]:
     """
     Return identifiers remapped according to mapping. If mapping is
     None, the identifiers are mapped to themselves.
@@ -1358,9 +1287,11 @@
     return remapped_identifiers, sort_idx
 
 
-def _default_extend_mapping(identifiers: Sequence[str],
-                            mapping: Union[None, Mapping[str, str]],
-                            qubits: Union[Sequence[int], int]):
+def _default_extend_mapping(
+        identifiers: Sequence[str],
+        mapping: Union[None, Mapping[str, str]],
+        qubits: Union[Sequence[int], int]
+        ) -> Tuple[Sequence[str], Dict[str, str]]:
     """
     Get a default identifier mapping for a pulse that was extended to
     *qubits* if *mapping* is None, else return mapping.
@@ -1459,18 +1390,9 @@
     t = np.concatenate(([0], dt.cumsum()))
     tau = t[-1]
 
-<<<<<<< HEAD
-    attributes = {'dt': dt, 't': t, 'tau': tau, 'd': pulses[0].d,
-                  'basis': basis}
-    attributes.update(**{key: value for key, value
-                         in zip(control_keys, control_values)})
-    attributes.update(**{key: value for key, value
-                         in zip(noise_keys, noise_values)})
-=======
     attributes = {'dt': dt, 't': t, 'tau': tau, 'd': pulses[0].d, 'basis': basis}
     attributes.update(**{key: value for key, value in zip(control_keys, control_values)})
     attributes.update(**{key: value for key, value in zip(noise_keys, noise_values)})
->>>>>>> fc0941de
 
     newpulse = PulseSequence(**attributes)
     if return_identifier_mappings:
@@ -1480,12 +1402,14 @@
 
 
 @util.parse_which_FF_parameter
-def concatenate(pulses: Iterable[PulseSequence],
-                calc_pulse_correlation_FF: bool = False,
-                calc_filter_function: Optional[bool] = None,
-                which: str = 'fidelity',
-                omega: Optional[Coefficients] = None,
-                show_progressbar: bool = False) -> PulseSequence:
+def concatenate(
+        pulses: Iterable[PulseSequence],
+        calc_pulse_correlation_FF: bool = False,
+        calc_filter_function: Optional[bool] = None,
+        which: str = 'fidelity',
+        omega: Optional[Coefficients] = None,
+        show_progressbar: bool = False
+        ) -> PulseSequence:
     r"""
     Concatenate an arbitrary number of pulses. Note that pulses are
     concatenated left-to-right, that is,
@@ -1583,21 +1507,11 @@
 
         if not equal_omega:
             if calc_filter_function:
-<<<<<<< HEAD
-                raise ValueError("Calculation of filter function forced " +
-                                 "but not all pulses have the same " +
-                                 "frequencies cached and none were supplied!")
-            if calc_pulse_correlation_ff:
-                raise ValueError("Cannot compute the pulse correlation " +
-                                 "filter functions; do not have the " +
-                                 "frequencies at which to evaluate.")
-=======
-                raise ValueError("Calculation of filter function forced but not all pulses " +
+                raise ValueError("Calculation of filter function forced  but not all pulses " +
                                  "have the same frequencies cached and none were supplied!")
             if calc_pulse_correlation_FF:
                 raise ValueError("Cannot compute the pulse correlation filter functions; do not " +
                                  "have the frequencies at which to evaluate.")
->>>>>>> fc0941de
 
             return newpulse
 
@@ -1661,22 +1575,11 @@
         newpulse.total_propagator = util.mdot([pls.total_propagator for pls in pulses][::-1])
 
     newpulse.cache_total_phases(omega)
-<<<<<<< HEAD
-    newpulse.total_Q_liouville = liouville_representation(newpulse.total_Q,
-                                                          newpulse.basis)
-
-    R = numeric.calculate_control_matrix_from_atomic(
-        phases, R_g, L, show_progressbar,
-        'correlations' if calc_pulse_correlation_ff else 'total'
-=======
-    newpulse.total_propagator_liouville = numeric.liouville_representation(
-        newpulse.total_propagator, newpulse.basis
-    )
-
+    newpulse.total_propagator_liouville = liouville_representation(newpulse.total_propagator,
+                                                                   newpulse.basis)
     control_matrix = numeric.calculate_control_matrix_from_atomic(
         phases, control_matrix_atomic, L, show_progressbar,
         'correlations' if calc_pulse_correlation_FF else 'total'
->>>>>>> fc0941de
     )
 
     # Set the attribute and calculate filter function (if the pulse correlation
@@ -1920,14 +1823,16 @@
     return remapped_pulse
 
 
-def extend(pulse_to_qubit_mapping: PulseMapping,
-           N: Optional[int] = None,
-           d_per_qubit: int = 2,
-           additional_noise_Hamiltonian: Optional[Hamiltonian] = None,
-           cache_diagonalization: Optional[bool] = None,
-           cache_filter_function: Optional[bool] = None,
-           omega: Optional[Coefficients] = None,
-           show_progressbar: bool = False) -> PulseSequence:
+def extend(
+        pulse_to_qubit_mapping: PulseMapping,
+        N: Optional[int] = None,
+        d_per_qubit: int = 2,
+        additional_noise_Hamiltonian: Optional[Hamiltonian] = None,
+        cache_diagonalization: Optional[bool] = None,
+        cache_filter_function: Optional[bool] = None,
+        omega: Optional[Coefficients] = None,
+        show_progressbar: bool = False
+        ) -> PulseSequence:
     r"""
     Map one or more pulse sequences to different qubits.
 
@@ -2410,20 +2315,11 @@
             )
 
         newpulse.cache_total_phases(omega)
-<<<<<<< HEAD
-        newpulse.total_Q_liouville = liouville_representation(newpulse.total_Q,
-                                                              newpulse.basis)
-        newpulse.cache_control_matrix(omega, R=R[n_sort_idx])
-        newpulse.cache_filter_function(omega, F=F[n_sort_idx[:, None],
-                                                  n_sort_idx[None, :]])
-=======
-        newpulse.total_propagator_liouville = numeric.liouville_representation(
-            newpulse.total_propagator, newpulse.basis
-        )
+        newpulse.total_propagator_liouville = liouville_representation(newpulse.total_propagator,
+                                                                       newpulse.basis)
         newpulse.cache_control_matrix(omega, control_matrix[n_sort_idx])
         newpulse.cache_filter_function(omega,
                                        filter_function=filter_function[n_sort_idx[:, None],
                                                                        n_sort_idx[None, :]])
->>>>>>> fc0941de
 
     return newpulse