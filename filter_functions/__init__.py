--- conflicted
+++ resolved
@@ -22,24 +22,13 @@
 
 from . import analytic, basis, numeric, pulse_sequence, superoperator, util
 from .basis import Basis
-<<<<<<< HEAD
 from .numeric import error_transfer_matrix, infidelity
-from .pulse_sequence import (PulseSequence, concatenate, concatenate_periodic,
-                             extend, remap)
+from .pulse_sequence import PulseSequence, concatenate, concatenate_periodic, extend, remap
 from .superoperator import liouville_representation
-
-__all__ = ['Basis', 'PulseSequence', 'analytic', 'basis', 'concatenate',
-           'concatenate_periodic', 'error_transfer_matrix', 'extend',
-           'infidelity', 'liouville_representation', 'numeric',
-           'pulse_sequence', 'remap', 'util', 'superoperator']
-=======
-from .numeric import error_transfer_matrix, infidelity, liouville_representation
-from .pulse_sequence import PulseSequence, concatenate, concatenate_periodic, extend, remap
 
 __all__ = ['Basis', 'PulseSequence', 'analytic', 'basis', 'concatenate', 'concatenate_periodic',
            'error_transfer_matrix', 'extend', 'infidelity', 'liouville_representation', 'numeric',
-           'pulse_sequence', 'remap', 'util']
->>>>>>> fc0941de
+           'pulse_sequence', 'remap', 'util', 'superoperator']
 
 __version__ = '0.2.4'
 __license__ = 'GNU GPLv3+'
