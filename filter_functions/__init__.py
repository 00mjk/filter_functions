--- conflicted
+++ resolved
@@ -22,25 +22,16 @@
 
 from . import analytic, basis, numeric, pulse_sequence, superoperator, util
 from .basis import Basis
-<<<<<<< HEAD
-from .numeric import error_transfer_matrix, infidelity, liouville_representation
-from .pulse_sequence import PulseSequence, concatenate, concatenate_periodic, \
-    extend, remap
-from .gradient import infidelity_derivative
 
-__all__ = ['Basis', 'PulseSequence', 'analytic', 'basis', 'concatenate',
-           'concatenate_periodic', 'error_transfer_matrix', 'extend',
-           'infidelity', 'liouville_representation', 'numeric',
-           'pulse_sequence', 'remap', 'util', 'infidelity_derivative']
-=======
 from .numeric import error_transfer_matrix, infidelity
 from .pulse_sequence import PulseSequence, concatenate, concatenate_periodic, extend, remap
 from .superoperator import liouville_representation
+from .gradient import infidelity_derivative
 
 __all__ = ['Basis', 'PulseSequence', 'analytic', 'basis', 'concatenate', 'concatenate_periodic',
            'error_transfer_matrix', 'extend', 'infidelity', 'liouville_representation', 'numeric',
-           'pulse_sequence', 'remap', 'util', 'superoperator']
->>>>>>> 9088234e
+           'pulse_sequence', 'remap', 'util', 'superoperator', 'infidelity_derivative']
+
 
 __version__ = '0.3.0'
 __license__ = 'GNU GPLv3+'
