--- conflicted
+++ resolved
@@ -24,26 +24,13 @@
 from .basis import Basis
 from .numeric import (error_transfer_matrix, infidelity,
                       liouville_representation)
-<<<<<<< HEAD
-from .plotting import (
-    plot_bloch_vector_evolution, plot_cumulant_function,
-    plot_filter_function, plot_pulse_correlation_filter_function,
-    plot_pulse_train)
-=======
->>>>>>> 8a1e2548
 from .pulse_sequence import (PulseSequence, concatenate, concatenate_periodic,
                              extend, remap)
 
 __all__ = ['Basis', 'PulseSequence', 'analytic', 'basis', 'concatenate',
            'concatenate_periodic', 'error_transfer_matrix', 'extend',
            'infidelity', 'liouville_representation', 'numeric',
-<<<<<<< HEAD
-           'plot_bloch_vector_evolution', 'plot_cumulant_function',
-           'plot_filter_function', 'plot_pulse_correlation_filter_function',
-           'plot_pulse_train', 'plotting', 'pulse_sequence', 'remap', 'util']
-=======
            'pulse_sequence', 'remap', 'util']
->>>>>>> 8a1e2548
 
 __version__ = '0.2.4'
 __license__ = 'GNU GPLv3+'
