# -*- coding: utf-8 -*-
# =============================================================================
#     filter_functions
#     Copyright (C) 2019 Quantum Technology Group, RWTH Aachen University
#
#     This program is free software: you can redistribute it and/or modify
#     it under the terms of the GNU General Public License as published by
#     the Free Software Foundation, either version 3 of the License, or
#     (at your option) any later version.
#
#     This program is distributed in the hope that it will be useful,
#     but WITHOUT ANY WARRANTY; without even the implied warranty of
#     MERCHANTABILITY or FITNESS FOR A PARTICULAR PURPOSE. See the
#     GNU General Public License for more details.
#
#     You should have received a copy of the GNU General Public License
#     along with this program. If not, see <http://www.gnu.org/licenses/>.
#
#     Contact email: tobias.hangleiter@rwth-aachen.de
# =============================================================================
"""
This module defines the functions to calculate everything related to filter
functions.

Functions
---------
:func:`calculate_control_matrix_from_atomic`
    Calculate the control matrix from those of atomic pulse sequences
:func:`calculate_control_matrix_from_scratch`
    Calculate the control matrix from scratch
:func:`calculate_control_matrix_periodic`
    Calculate the control matrix for a periodic Hamiltonian
:func:`calculate_error_vector_correlation_functions`
    Calculate the correlation functions of the 1st order Magnus expansion
    coefficients
:func:`calculate_filter_function`
    Calculate the filter function from the control matrix
:func:`calculate_pulse_correlation_filter_function`
    Calculate the pulse correlation filter function from the control matrix
:func:`diagonalize`
    Diagonalize a Hamiltonian
:func:`error_transfer_matrix`
    Calculate the error transfer matrix of a pulse up to a unitary
    rotation and second order in noise
:func:`infidelity`
    Function to compute the infidelity of a pulse defined by a
    ``PulseSequence`` instance for a given noise spectral density and
    frequencies
:func:`liouville_representation`
    Calculate the Liouville representation of a unitary with respect to a basis
"""
from collections import deque
from itertools import accumulate, repeat
from typing import Any, Callable, Dict, Optional, Sequence, Tuple, Union
from warnings import warn

import numpy as np
import opt_einsum as oe
import sparse
from numpy import linalg as nla
from numpy import ndarray
from scipy import integrate

from . import util
from .basis import Basis, ggm_expand
from .plotting import plot_infidelity_convergence
from .types import Coefficients, Operator

__all__ = ['calculate_control_matrix_from_atomic',
           'calculate_control_matrix_from_scratch',
           'calculate_filter_function',
           'calculate_pulse_correlation_filter_function', 'diagonalize',
           'error_transfer_matrix', 'infidelity', 'liouville_representation']


def calculate_control_matrix_from_atomic(
        phases: ndarray, R_g: ndarray, Q_liouville: ndarray,
        show_progressbar: Optional[bool] = None) -> ndarray:
    r"""
    Calculate the control matrix from the control matrices of atomic segments.

    Parameters
    ----------
    phases: array_like, shape (n_dt, n_omega)
        The phase factors for :math:`l\in\{0, 1, \dots, n-1\}`.
    R_g: array_like, shape (n_dt, n_nops, d**2, n_omega)
        The pulse control matrices for :math:`l\in\{1, 2, \dots, n\}`.
    Q_liouville: array_like, shape (n_dt, n_nops, d**2, d**2)
        The transfer matrices of the cumulative propagators for
        :math:`l\in\{0, 1, \dots, n-1\}`.
    show_progressbar: bool, optional
        Show a progress bar for the calculation.

    Returns
    -------
    R: ndarray, shape (n_nops, d**2, n_omega)
        The control matrix :math:`\mathcal{R}(\omega)`.

    Notes
    -----
    The control matrix is calculated by evaluating the sum

    .. math::

        \mathcal{R}(\omega) = \sum_{l=1}^n e^{i\omega t_{l-1}}
            \mathcal{R}^{(l)}(\omega)\mathcal{Q}^{(l-1)}.

    See Also
    --------
    calculate_control_matrix_from_scratch: Control matrix from scratch.
    liouville_representation: Liouville representation for a given basis.
    """
    n = len(R_g)
    # Allocate memory
    R = np.zeros(R_g.shape[1:], dtype=complex)

    # Set up a reusable contraction expression. In some cases it is faster to
    # also contract the time dimension in the same expression instead of
    # looping over it, but we don't distinguish here for readability.
    R_expr = oe.contract_expression('ijo,jk->iko',
                                    R_g.shape[1:], Q_liouville.shape[1:])

    for g in util.progressbar_range(n, show_progressbar=show_progressbar,
                                    desc='Calculating control matrix'):
        R += R_expr(phases[g]*R_g[g], Q_liouville[g])

    return R


def calculate_control_matrix_from_scratch(
        HD: ndarray,
        HV: ndarray,
        Q: ndarray,
        omega: Coefficients,
        basis: Basis,
        n_opers: Sequence[Operator],
        n_coeffs: Sequence[Coefficients],
        dt: Coefficients,
        t: Optional[Coefficients] = None,
        show_progressbar: Optional[bool] = False) -> ndarray:
    r"""
    Calculate the control matrix from scratch, i.e. without knowledge of the
    control matrices of more atomic pulse sequences.

    Parameters
    ----------
    HD: array_like, shape (n_dt, d)
        Eigenvalue vectors for each time pulse segment *l* with the first
        axis counting the pulse segment, i.e.
        ``HD == array([D_0, D_1, ...])``.
    HV: array_like, shape (n_dt, d, d)
        Eigenvector matrices for each time pulse segment *l* with the first
        axis counting the pulse segment, i.e.
        ``HV == array([V_0, V_1, ...])``.
    Q: array_like, shape (n_dt+1, d, d)
        The propagators :math:`Q_l = P_l P_{l-1}\cdots P_0` as a (d, d) array
        with *d* the dimension of the Hilbert space.
    omega: array_like, shape (n_omega,)
        Frequencies at which the pulse control matrix is to be evaluated.
    basis: Basis, shape (d**2, d, d)
        The basis elements in which the pulse control matrix will be expanded.
    n_opers: array_like, shape (n_nops, d, d)
        Noise operators :math:`B_\alpha`.
    n_coeffs: array_like, shape (n_nops, n_dt)
        The sensitivities of the system to the noise operators given by
        *n_opers* at the given time step.
    dt: array_like, shape (n_dt)
        Sequence duration, i.e. for the :math:`l`-th pulse
        :math:`t_l - t_{l-1}`.
    t: array_like, shape (n_dt+1), optional
        The absolute times of the different segments. Can also be computed from
        *dt*.
    show_progressbar: bool, optional
        Show a progress bar for the calculation.

    Returns
    -------
    R: ndarray, shape (n_nops, d**2, n_omega)
        The control matrix :math:`\mathcal{R}(\omega)`

    Notes
    -----
    The control matrix is calculated according to

    .. math::

        \mathcal{R}_{\alpha k}(\omega) = \sum_{l=1}^n e^{i\omega t_{l-1}}
            s_\alpha^{(l)}\mathrm{tr}\left(
                [\bar{B}_\alpha^{(l)}\circ I(\omega)] \bar{C}_k^{(l)}
            \right)

    where

    .. math::

        I^{(l)}_{nm}(\omega) &= \int_0^{t_l - t_{l-1}}\mathrm{d}t\,
                                e^{i(\omega+\omega_n-\omega_m)t} \\
                             &= \frac{e^{i(\omega+\omega_n-\omega_m)
                                (t_l - t_{l-1})} - 1}
                                {i(\omega+\omega_n-\omega_m)}, \\
        \bar{B}_\alpha^{(l)} &= V^{(l)\dagger} B_\alpha V^{(l)}, \\
        \bar{C}_k^{(l)} &= V^{(l)\dagger} Q_{l-1} C_k Q_{l-1}^\dagger V^{(l)},

    and :math:`V^{(l)}` is the matrix of eigenvectors that diagonalizes
    :math:`\tilde{\mathcal{H}}_n^{(l)}`, :math:`B_\alpha` the :math:`\alpha`-th
    noise operator :math:`s_\alpha^{(l)}` the noise sensitivity during interval
    :math:`l`, and :math:`C_k` the :math:`k`-th basis element.

    See Also
    --------
    calculate_control_matrix_from_atomic: Control matrix from concatenation.
    """
    if t is None:
        t = np.concatenate(([0], np.asarray(dt).cumsum()))

    d = HV.shape[-1]
    # We're lazy
    E = omega
    n_coeffs = np.asarray(n_coeffs)

    # Precompute noise opers transformed to eigenbasis of each pulse
    # segment and Q^\dagger @ HV
    if d < 4:
        # Einsum contraction faster
        QdagV = np.einsum('lba,lbc->lac', Q[:-1].conj(), HV)
        B = np.einsum('lba,jbc,lcd->jlad', HV.conj(), n_opers, HV,
                      optimize=['einsum_path', (0, 1), (0, 1)])
    else:
        QdagV = Q[:-1].transpose(0, 2, 1).conj() @ HV
        B = np.empty((len(n_opers), len(dt), d, d), dtype=complex)
        for j, n_oper in enumerate(n_opers):
            B[j] = HV.conj().transpose(0, 2, 1) @ n_oper @ HV

    # Allocate result and buffers for intermediate arrays
    R = np.zeros((len(n_opers), len(basis), len(E)), dtype=complex)
    exp_buf = np.empty((len(E), d, d), dtype=complex)
    int_buf = np.empty((len(E), d, d), dtype=complex)
    R_path = ['einsum_path', (0, 3), (0, 1), (0, 2), (0, 1)]

    for l in util.progressbar_range(len(dt), show_progressbar=show_progressbar,
                                    desc='Calculating control matrix'):

        dE = np.subtract.outer(HD[l], HD[l])
        # iEdE_nm = 1j*(omega + omega_n - omega_m)
        int_buf.real = 0
        int_buf.imag = np.add.outer(E, dE, out=int_buf.imag)

        # Use expm1 for better convergence with small arguments
        exp_buf = np.expm1(int_buf*dt[l], out=exp_buf)
        # Catch zero-division warnings
        mask = (int_buf != 0)
        int_buf = np.divide(exp_buf, int_buf, out=int_buf, where=mask)
        int_buf[~mask] = dt[l]

        # Faster for d = 2 to also contract over the time dimension instead of
        # loop, but for readability we don't distinguish.
        R += np.einsum('o,j,jmn,omn,knm->jko',
                       util.cexp(E*t[l]), n_coeffs[:, l], B[:, l], int_buf,
                       QdagV[l].conj().T @ basis @ QdagV[l],
                       optimize=R_path)

    return R


def calculate_control_matrix_periodic(phases: ndarray, R: ndarray,
                                      Q_liouville: ndarray,
                                      repeats: int) -> ndarray:
    r"""
    Calculate the control matrix of a periodic pulse given the phase factors,
    control matrix and transfer matrix of the total propagator, Q_liouville, of
    the atomic pulse.

    Parameters
    ----------
    phases: ndarray, shape (n_omega,)
        The phase factors :math:`e^{i\omega T}` of the atomic pulse.
    R: ndarray, shape (n_nops, d**2, n_omega)
        The control matrix :math:`\mathcal{R}^{(1)}(\omega)` of the atomic
        pulse.
    Q_liouville: ndarray, shape (d**2, d**2)
        The transfer matrix :math:`\mathcal{Q}^{(1)}` of the atomic pulse.
    repeats: int
        The number of repetitions.

    Returns
    -------
    R: ndarray, shape (n_nops, d**2, n_omega)
        The control matrix :math:`\mathcal{R}(\omega)` of the repeated pulse.

    Notes
    -----
    The control matrix is computed as

    .. math::

        \mathcal{R}(\omega) &= \mathcal{R}^{(1)}(\omega)\sum_{g=0}^{G-1}\left(
                               e^{i\omega T}\right)^g \\
                            &= \mathcal{R}^{(1)}(\omega)\bigl(
                               \mathbb{I} - e^{i\omega T}\mathcal{Q}^{(1)}
                               \bigr)^{-1}\bigl(\mathbb{I} - \bigl(
                               e^{i\omega T}\mathcal{Q}^{(1)}\bigr)^G\bigr).

    with :math:`G` the number of repetitions.
    """
    # Compute the finite geometric series \sum_{g=0}^{G-1} T^g. First check if
    # inv(I - T) is 'good', i.e. if inv(I - T) @ (I - T) == I, since NumPy will
    # compute the inverse in any case. For those frequencies where the inverse
    # is well-behaved, evaluate the sum as a Neumann series and for the rest
    # evaluate it explicitly.
    eye = np.eye(Q_liouville.shape[0])
    T = np.multiply.outer(phases, Q_liouville)

    # Mask the invertible frequencies. The chosen atol is somewhat empiric.
    M = eye - T
    M_inv = nla.inv(M)
    good_inverse = np.isclose(M_inv @ M, eye, atol=1e-10, rtol=0).all((1, 2))

    # Allocate memory
    S = np.empty((*phases.shape, *Q_liouville.shape), dtype=complex)
    # Evaluate the sum for invertible frequencies
    S[good_inverse] = (M_inv[good_inverse] @
                       (eye - nla.matrix_power(T[good_inverse], repeats)))

    # Evaluate the sum for non-invertible frequencies
    if (~good_inverse).any():
        S[~good_inverse] = eye +\
            sum(accumulate(repeat(T[~good_inverse], repeats-1), np.matmul))

    # Multiply with R_at to get the final control matrix
    R_tot = (R.transpose(2, 0, 1) @ S).transpose(1, 2, 0)
    return R_tot


def calculate_error_vector_correlation_functions(
        pulse: 'PulseSequence',
        S: ndarray,
        omega: Coefficients,
        n_oper_identifiers: Optional[Sequence[str]] = None,
        show_progressbar: Optional[bool] = False,
        memory_parsimonious: Optional[bool] = False) -> ndarray:
    r"""
    Get the error vector correlation functions
    :math:`\langle u_{1,k} u_{1, l}\rangle_{\alpha\beta}` for noise sources
    :math:`\alpha,\beta` and basis elements :math:`k,l`.


    Parameters
    ----------
    pulse: PulseSequence
        The ``PulseSequence`` instance for which to compute the error vector
        correlation functions.
    S: array_like, shape (..., n_omega)
        The two-sided noise power spectral density.
    omega: array_like,
        The frequencies. Note that the frequencies are assumed to be symmetric
        about zero.
    n_oper_identifiers: array_like, optional
        The identifiers of the noise operators for which to calculate the error
        vector correlation functions. The default is all.
    show_progressbar: bool, optional
        Show a progress bar for the calculation.
    memory_parsimonious: bool, optional
        For large dimensions, the integrand

        .. math::

            \mathcal{R}^\ast_{\alpha k}(\omega)S_{\alpha\beta}(\omega)
            \mathcal{R}_{\beta l}(\omega)

        can consume quite a large amount of memory if set up for all
        :math:`\alpha,\beta,k,l` at once. If ``True``, it is only set up and
        integrated for a single :math:`k` at a time and looped over. This is
        slower but requires much less memory. The default is ``False``.

    Raises
    ------
    ValueError
        If S has incompatible shape.

    Returns
    -------
    u_kl: ndarray, shape (..., d**2, d**2)
        The error vector correlation functions.

    Notes
    -----
    The correlation functions are given by

    .. math::

        \langle u_{1,k} u_{1, l}\rangle_{\alpha\beta} = \int
            \frac{\mathrm{d}\omega}{2\pi}\mathcal{R}^\ast_{\alpha k}(\omega)
            S_{\alpha\beta}(\omega)\mathcal{R}_{\beta l}(\omega).

    """
    # TODO: Implement for correlation FFs? Replace infidelity() by this?
    # Noise operator indices
    idx = util.get_indices_from_identifiers(pulse, n_oper_identifiers, 'noise')
    R = pulse.get_control_matrix(omega, show_progressbar)[idx]

    if not memory_parsimonious:
        integrand = _get_integrand(S, omega, idx, R=R)
        u_kl = integrate.trapz(integrand, omega, axis=-1)/(2*np.pi)
        return u_kl

    # Conserve memory by looping. Let _get_integrand determine the shape
    integrand = _get_integrand(S, omega, idx, R=[R[:, 0:1], R])

    n_kl = R.shape[1]
    u_kl = np.zeros(integrand.shape[:-3] + (n_kl,)*2,
                    dtype=integrand.dtype)
    u_kl[..., 0:1, :] = integrate.trapz(integrand, omega, axis=-1)/(2*np.pi)

    for k in util.progressbar_range(1, n_kl, show_progressbar=show_progressbar,
                                    desc='Integrating'):
        integrand = _get_integrand(S, omega, idx, R=[R[:, k:k+1], R])
        u_kl[..., k:k+1, :] = integrate.trapz(integrand, omega,
                                              axis=-1)/(2*np.pi)

    return u_kl


@util.parse_which_FF_parameter
def calculate_filter_function(R: ndarray, which: str = 'fidelity') -> ndarray:
    r"""Compute the filter function from the control matrix.

    Parameters
    ----------
    R: array_like, shape (n_nops, d**2, n_omega)
        The control matrix.
    which : str, optional
        Which filter function to return. Either 'fidelity' (default) or
        'generalized' (see :ref:`Notes <notes>`).

    Returns
    -------
<<<<<<< HEAD
    F : ndarray, shape (n_nops, n_nops, [d**2, d**2], n_omega)
=======
    F: ndarray, shape (n_nops, n_nops, n_omega)
>>>>>>> 52230d63
        The filter functions for each noise operator correlation. The diagonal
        corresponds to the filter functions for uncorrelated noise sources.

    Notes
    -----
    The generalized filter function is given by

    .. math::

        F_{\alpha\beta,kl}(\omega) = \mathcal{R}_{\alpha k}^\ast(\omega)
                                     \mathcal{R}_{\beta l}(\omega),

    where :math:`\alpha,\beta` are indices counting the noise operators
    :math:`B_\alpha` and :math:`k,l` indices counting the basis elements
    :math:`C_k`.

    The fidelity filter function is obtained by tracing over the basis indices:

    .. math::

        F_{\alpha\beta}(\omega) = \sum_{k} F_{\alpha\beta,kk}(\omega).

    See Also
    --------
    calculate_control_matrix_from_scratch: Control matrix from scratch.
    calculate_control_matrix_from_atomic: Control matrix from concatenation.
    calculate_pulse_correlation_filter_function: Pulse correlations.
    """
    if which == 'fidelity':
        return np.einsum('ako,bko->abo', R.conj(), R)
    elif which == 'generalized':
        return np.einsum('ako,blo->abklo', R.conj(), R)


@util.parse_which_FF_parameter
def calculate_pulse_correlation_filter_function(
        R: ndarray, which: str = 'fidelity') -> ndarray:
    r"""Compute pulse correlation filter function from the control matrix.

    Parameters
    ----------
    R: array_like, shape (n_pulses, n_nops, d**2, n_omega)
        The control matrix.

    Returns
    -------
<<<<<<< HEAD
    F_pc : ndarray, shape (n_pulses, n_pulses, n_nops, n_nops, [d**2, d**2], n_omega)  # noqa
=======
    F_pc: ndarray, shape (n_pulses, n_pulses, n_nops, n_nops, n_omega)
>>>>>>> 52230d63
        The pulse correlation filter functions for each pulse and noise
        operator correlations. The first two axes hold the pulse correlations,
        the second two the noise correlations.
    which : str, optional
        Which filter function to return. Either 'fidelity' (default) or
        'generalized' (see :ref:`Notes <notes>`).

    Notes
    -----
    The generalized pulse correlation filter function is given by

    .. math::

        F_{\alpha\beta,kl}^{(gg')}(\omega) = \bigl[
            \mathcal{Q}^{(g'-1)\dagger}\mathcal{R}^{(g')\dagger}(\omega)
        \bigr]_{k\alpha} \bigl[
            \mathcal{R}^{(g)}(\omega)\mathcal{Q}^{(g-1)}
        \bigr]_{\beta l} e^{i\omega(t_{g-1} - t_{g'-1})},

    with :math:`\mathcal{R}^{(g)}` the control matrix of the :math:`g`-th
    pulse. The fidelity pulse correlation function is obtained by tracing out
    the basis indices,

    .. math::

        F_{\alpha\beta}^{(gg')}(\omega) =
          \sum_{k} F_{\alpha\beta,kk}^{(gg')}(\omega)

    See Also
    --------
    calculate_control_matrix_from_scratch: Control matrix from scratch.
    calculate_control_matrix_from_atomic: Control matrix from concatenation.
    calculate_filter_function: Regular filter function.
    """
    if R.ndim != 4:
        raise ValueError('Expected R.ndim == 4.')

    if which == 'fidelity':
        return np.einsum('gako,hbko->ghabo', R.conj(), R)
    elif which == 'generalized':
        return np.einsum('gako,hblo->ghabklo', R.conj(), R)


def diagonalize(H: ndarray, dt: Coefficients) -> Tuple[ndarray]:
    r"""Diagonalize a Hamiltonian.

    Diagonalize the Hamiltonian *H* which is piecewise constant during the
    times given by *dt* and return eigenvalues, eigenvectors, and the
    cumulative propagators :math:`Q_l`. Note that we calculate in units where
    :math:`\hbar\equiv 1` so that

    .. math::

        U(t, t_0) = \mathcal{T}\exp\left(
                        -i\int_{t_0}^t\mathrm{d}t'\mathcal{H}(t')
                    \right).

    Parameters
    ----------
    H: array_like, shape (n_dt, d, d)
        Hamiltonian of shape (n_dt, d, d) with d the dimensionality of the
        system
    dt: array_like
        The time differences

    Returns
    -------
    HD: ndarray
        Array of eigenvalues of shape (n_dt, d)
    HV: ndarray
        Array of eigenvectors of shape (n_dt, d, d)
    Q: ndarray
        Array of cumulative propagators of shape (n_dt+1, d, d)
    """
    d = H.shape[-1]
    # Calculate Eigenvalues and -vectors
    HD, HV = nla.eigh(H)
    # Propagator P = V exp(-j D dt) V^\dag. Middle term is of shape
    # (d, n_dt) due to transpose, so switch around indices in einsum
    # instead of transposing again. Same goes for the last term. This saves
    # a bit of time. The following is faster for larger dimensions but not for
    # many time steps:
    # P = np.empty((500, 4, 4), dtype=complex)
    # for l, (V, D) in enumerate(zip(HV, np.exp(-1j*dt*HD.T).T)):
    #     P[l] = (V * D) @ V.conj().T
    P = np.einsum('lij,jl,lkj->lik',
                  HV, util.cexp(-np.asarray(dt)*HD.T), HV.conj())
    # The cumulative propagator Q with the identity operator as first
    # element (Q_0 = P_0 = I), i.e.
    # Q = [Q_0, Q_1, ..., Q_n] = [P_0, P_1 @ P_0, ..., P_n @ ... @ P_0]
    Q = np.empty((len(dt)+1, d, d), dtype=complex)
    Q[0] = np.identity(d)
    for i in range(len(dt)):
        Q[i+1] = P[i] @ Q[i]

    return HD, HV, Q


def error_transfer_matrix(
        pulse: 'PulseSequence',
        S: ndarray,
        omega: Coefficients,
        n_oper_identifiers: Optional[Sequence[str]] = None,
        show_progressbar: Optional[bool] = False,
        memory_parsimonious: Optional[bool] = False) -> ndarray:
    r"""
    Compute the first correction to the error transfer matrix up to unitary
    rotations and second order in noise.

    Parameters
    ----------
    pulse: PulseSequence
        The ``PulseSequence`` instance for which to compute the error transfer
        matrix.
    S: array_like, shape (..., n_omega)
        The two-sided noise power spectral density in units of inverse
        frequencies as an array of shape (n_omega,), (n_nops, n_omega), or
        (n_nops, n_nops, n_omega). In the first case, the same spectrum is
        taken for all noise operators, in the second, it is assumed that there
        are no correlations between different noise sources and thus there is
        one spectrum for each noise operator. In the third and most general
        case, there may be a spectrum for each pair of noise operators
        corresponding to the correlations between them. n_nops is the number of
        noise operators considered and should be equal to
        ``len(n_oper_identifiers)``.
    omega: array_like,
        The frequencies. Note that the frequencies are assumed to be symmetric
        about zero.
    n_oper_identifiers: array_like, optional
        The identifiers of the noise operators for which to evaluate the
        error transfer matrix. The default is all.
    show_progressbar: bool, optional
        Show a progress bar for the calculation of the control matrix.
    memory_parsimonious: bool, optional
        Trade memory footprint for performance. See
        :func:`~numeric.calculate_error_vector_correlation_functions`. The
        default is ``False``.

    Returns
    -------
    U: ndarray, shape (..., d**2, d**2)
        The first correction to the error transfer matrix. The individual noise
        operator contributions chosen by ``n_oper_identifiers`` are on the
        first axis / axes, depending on whether the noise is cross-correlated
        or not.

    Notes
    -----
    The error transfer matrix is up to second order in noise :math:`\xi` given
    by

    .. math::

        \mathcal{\tilde{U}}_{ij} &= \mathrm{tr}\bigl(C_i\tilde{U} C_j
                                                     \tilde{U}^\dagger\bigr) \\
                                 &= \mathrm{tr}(C_i C_j)
                                    -\frac{1}{2}\left\langle\mathrm{tr}
                                        \bigl(
                                            (\vec{u}_1\vec{C})^2
                                            \lbrace C_i, C_j\rbrace
                                        \bigr)
                                    \right\rangle + \left\langle\mathrm{tr}
                                        \bigl(
                                            \vec{u}_1\vec{C} C_i
                                            \vec{u}_1\vec{C} C_j
                                        \bigr)
                                    \right\rangle - i\left\langle\mathrm{tr}
                                        \bigl(
                                            \vec{u}_2\vec{C}[C_i, C_j]
                                        \bigr)
                                    \right\rangle + \mathcal{O}(\xi^4).

    We can thus write the error transfer matrix as the identity matrix minus a
    correction term,

    .. math::

        \mathcal{\tilde{U}}\approx\mathbb{I} - \mathcal{\tilde{U}}^{(1)}.

    Note additionally that the above expression includes a second-order term
    from the Magnus Expansion (:math:`\propto\vec{u}_2`). Since this term can
    be compensated by a unitary rotation and thus calibrated out, it is not
    included in the calculation.

    For the general case of :math:`n` qubits, the correction term is calculated
    as

    .. math::

        \mathcal{\tilde{U}}_{ij}^{(1)} = \sum_{k,l=0}^{d^2-1}
            \left\langle u_{1,k}u_{1,l}\right\rangle\left[
                \frac{1}{2}T_{k l i j} +
                \frac{1}{2}T_{k l j i} -
                T_{k i l j}
            \right],

    where :math:`T_{ijkl} = \mathrm{tr}(C_i C_j C_k C_l)`. For a single
    qubit and represented in the Pauli basis, this reduces to

    .. math::

        \mathcal{\tilde{U}}_{ij}^{(1)} = \begin{cases}
            \sum_{k\neq i}\bigl\langle u_{1,k}^2\bigr\rangle
                &\mathrm{if\;} i = j, \\
            -\frac{1}{2}\left(\bigl\langle u_{1, i} u_{1, j}\bigr\rangle
                              \bigl\langle u_{1, j} u_{1, i}\bigr\rangle\right)
                &\mathrm{if\;} i\neq j, \\
            \sum_{kl} i\epsilon_{kli}\bigl\langle u_{1, k} u_{1, l}\bigr\rangle
                &\mathrm{if\;} j = 0, \\
            0   &\mathrm{else.}
        \end{cases}

    for :math:`i\in\{1,2,3\}` and :math:`\mathcal{\tilde{U}}_{0j}^{(1)} = 0`.
    For purely auto-correlated noise where
    (:math:`S_{\alpha\beta}=S_{\alpha\alpha}\delta_{\alpha\beta}`) we
    additionally have :math:`\mathcal{\tilde{U}}_{i0}^{(1)} = 0` and
    :math:`\langle u_{1, i} u_{1, j}\rangle=\langle u_{1, j} u_{1, i}\rangle`.
    Given the above expression of the error transfer matrix, the entanglement
    infidelity is given by

    .. math::

        \mathcal{I}_\mathrm{e} = \frac{1}{d^2}\mathrm{tr}
                                 \bigl(\mathcal{\tilde{U}}^{(1)}\bigr).

    See Also
    --------
    calculate_error_vector_correlation_functions
    infidelity: Calculate only infidelity of a pulse.
    """
    N, d = pulse.basis.shape[:2]
    u_kl = calculate_error_vector_correlation_functions(pulse, S, omega,
                                                        n_oper_identifiers,
                                                        show_progressbar,
                                                        memory_parsimonious)

    if d == 2 and pulse.basis.btype in ('Pauli', 'GGM'):
        # Single qubit case. Can use simplified expression
        U = np.zeros_like(u_kl)
        diag_mask = np.eye(N, dtype=bool)

        # Offdiagonal terms
        U[..., ~diag_mask] = -(
            u_kl[..., ~diag_mask] + u_kl.swapaxes(-1, -2)[..., ~diag_mask]
        )/2

        # Diagonal terms U_ii given by sum over diagonal of u_kl excluding u_ii
        # Since the Pauli basis is traceless, U_00 is zero, therefore start at
        # U_11
        diag_items = deque((True, False, True, True))
        for i in range(1, N):
            U[..., i, i] = u_kl[..., diag_items, diag_items].sum(axis=-1)
            # shift the item not summed over by one
            diag_items.rotate()

        if S.ndim == 3:
            # Cross-correlated noise induces non-unitality, thus U[..., 0] != 0
            k, l, i = np.indices((3, 3, 3))
            eps_kli = (l - k)*(i - l)*(i - k)/2

            U[..., 1:, 0] = 1j*np.einsum('...kl,kli',
                                         u_kl[..., 1:, 1:], eps_kli)
    else:
        # Multi qubit case. Use general expression.
        T = pulse.basis.four_element_traces
        U = (oe.contract('...kl,klij->...ij', u_kl, T, backend='sparse')/2 +
             oe.contract('...kl,klji->...ij', u_kl, T, backend='sparse')/2 -
             oe.contract('...kl,kilj->...ij', u_kl, T, backend='sparse'))

    return U


def infidelity(pulse: 'PulseSequence',
               S: Union[Coefficients, Callable],
               omega: Union[Coefficients, Dict[str, Union[int, str]]],
               n_oper_identifiers: Optional[Sequence[str]] = None,
               which: str = 'total',
               return_smallness: bool = False,
               test_convergence: bool = False) -> Union[ndarray, Any]:
    r"""
    Calculate the ensemble average of the entanglement infidelity of the
    ``PulseSequence`` *pulse*.

    Parameters
    ----------
    pulse: PulseSequence
        The ``PulseSequence`` instance for which to calculate the infidelity
        for.
    S: array_like or callable
        The two-sided noise power spectral density in units of inverse
        frequencies as an array of shape (n_omega,), (n_nops, n_omega), or
        (n_nops, n_nops, n_omega). In the first case, the same spectrum is
        taken for all noise operators, in the second, it is assumed that there
        are no correlations between different noise sources and thus there is
        one spectrum for each noise operator. In the third and most general
        case, there may be a spectrum for each pair of noise operators
        corresponding to the correlations between them. n_nops is the number of
        noise operators considered and should be equal to
        ``len(n_oper_identifiers)``.

        If *test_convergence* is ``True``, a function handle to
        compute the power spectral density from a sequence of frequencies is
        expected.
    omega: array_like or dict
        The frequencies at which the integration is to be carried out. If
        *test_convergence* is ``True``, a dict with possible keys ('omega_IR',
        'omega_UV', 'spacing', 'n_min', 'n_max', 'n_points'), where all
        entries are integers except for ``spacing`` which should be a string,
        either 'linear' or 'log'. 'n_points' controls how many steps are taken.
        Note that the frequencies are assumed to be symmetric about zero.
    n_oper_identifiers: array_like, optional
        The identifiers of the noise operators for which to calculate the
        infidelity  contribution. If given, the infidelities for each noise
        operator will be returned. Otherwise, all noise operators will be taken
        into account.
    which: str, optional
        Which infidelities should be calculated, may be either 'total'
        (default) or 'correlations'. In the former case, one value is returned
        for each noise operator, corresponding to the total infidelity of the
        pulse (or pulse sequence). In the latter, an array of infidelities is
        returned where element (i,j) corresponds to the infidelity contribution
        of the correlations between pulses i and j (see :ref:`Notes <notes>`).
        Note that this option is only available if the pulse correlation filter
        functions have been computed during concatenation (see
        :func:`calculate_pulse_correlation_filter_function` and
        :func:`~filter_functions.pulse_sequence.concatenate`) and that in this
        case no checks are performed if the frequencies are compliant.
    return_smallness: bool, optional
        Return the smallness parameter :math:`\xi` for the given spectrum.
    test_convergence: bool, optional
        Test the convergence of the integral with respect to the number of
        frequency samples. Plots the infidelities against the number of
        frequency samples. See *S* and *omega* for more information.

    Returns
    -------
    infid: ndarray
        Array with the infidelity contributions for each spectrum *S* on the
        last axis or axes, depending on the shape of *S* and *which*. If
        ``which`` is ``correlations``, the first two axes are the individual
        pulse contributions. If *S* is 2-d (3-d), the last axis (two axes) are
        the individual spectral contributions.
        Only if *test_convergence* is ``False``.
    n_samples: array_like
        Array with number of frequency samples used for convergence test.
        Only if *test_convergence* is ``True``.
    convergence_infids: array_like
        Array with infidelities calculated in convergence test.
        Only if *test_convergence* is ``True``.
    (fig, ax): tuple
        The matplotlib figure and axis instances used for plotting.
        Only if *test_convergence* is ``True``.

    .. _notes:

    Notes
    -----
    The infidelity is given by

    .. math::

        \big\langle\mathcal{I}_\mathrm{e}\big\rangle_{\alpha\beta} &=
                \frac{1}{2\pi d}\int_{-\infty}^{\infty}\mathrm{d}\omega\,
                S_{\alpha\beta}(\omega)F_{\alpha\beta}(\omega)
                +\mathcal{O}\big(\xi^4\big) \\
            &= \sum_{g,g'=1}^G \big\langle
                \mathcal{I}_\mathrm{e}\big\rangle_{\alpha\beta}^{(gg')}

    with :math:`S_{\alpha\beta}(\omega)` the two-sided noise spectral density
    and :math:`F_{\alpha\beta}(\omega)` the first-order filter function for
    noise sources :math:`\alpha,\beta`. The noise spectrum may include
    correlated noise sources, that is, its entry at :math:`(\alpha,\beta)`
    corresponds to the correlations between sources :math:`\alpha` and
    :math:`\beta`.
    :math:`\big\langle\mathcal{I}_\mathrm{e}\big\rangle_{\alpha\beta}^{(gg')}`
    are the correlation infidelities that can be computed by setting
    ``which='correlations'``.

    To convert to the average gate infidelity, use the
    following relation given by Horodecki et al. [Hor99]_ and
    Nielsen [Nie02]_:

    .. math::

        \big\langle\mathcal{I}_\mathrm{avg}\big\rangle = \frac{d}{d+1}
                \big\langle\mathcal{I}_\mathrm{e}\big\rangle.

    The smallness parameter is given by

    .. math::

        \xi^2 = \sum_\alpha\left[
                    \lvert\lvert B_\alpha\rvert\rvert^2
                    \int_{-\infty}^\infty\frac{\mathrm{d}\omega}{2\pi}
                    S_\alpha(\omega)\left(\sum_ls_\alpha^{(l)}\Delta t_l
                    \right)^2
                \right].

    Note that in practice, the integral is only evaluated on the interval
    :math:`\omega\in[\omega_\mathrm{min},\omega_\mathrm{max}]`.

    References
    ----------

    .. [Hor99]
        Horodecki, M., Horodecki, P., & Horodecki, R. (1999). General
        teleportation channel, singlet fraction, and quasidistillation.
        Physical Review A - Atomic, Molecular, and Optical Physics, 60(3),
        1888–1898. https://doi.org/10.1103/PhysRevA.60.1888

    .. [Nie02]
        Nielsen, M. A. (2002). A simple formula for the average gate
        fidelity of a quantum dynamical operation. Physics Letters,
        Section A: General, Atomic and Solid State Physics, 303(4), 249–252.
        https://doi.org/10.1016/S0375-9601(02)01272-0

    """
    # Noise operator indices
    idx = util.get_indices_from_identifiers(pulse, n_oper_identifiers, 'noise')

    if test_convergence:
        if not callable(S):
            raise TypeError('Spectral density S should be callable when ' +
                            'test_convergence == True.')

        # Parse argument dict
        try:
            omega_IR = omega.get('omega_IR', 2*np.pi/pulse.t[-1]*1e-2)
        except AttributeError:
            raise TypeError('omega should be dictionary with parameters ' +
                            'when test_convergence == True.')

        omega_UV = omega.get('omega_UV', 2*np.pi/pulse.t[-1]*1e+2)
        spacing = omega.get('spacing', 'linear')
        n_min = omega.get('n_min', 100)
        n_max = omega.get('n_max', 500)
        n_points = omega.get('n_points', 10)

        # Alias numpy's linspace or logspace method depending on the spacing
        # omega has
        if spacing == 'linear':
            xspace = np.linspace
        elif spacing == 'log':
            xspace = np.geomspace
        else:
            raise ValueError("spacing should be either 'linear' or 'log'.")

        delta_n = (n_max - n_min)//n_points
        n_samples = np.arange(n_min, n_max + delta_n, delta_n)

        convergence_infids = np.empty((len(n_samples), len(idx)))
        for i, n in enumerate(n_samples):
            freqs = xspace(omega_IR, omega_UV, n//2)
            convergence_infids[i] = infidelity(
                pulse, *util.symmetrize_spectrum(S(freqs), freqs),
                n_oper_identifiers, which='total', return_smallness=False,
                test_convergence=False
            )

        fig, ax = plot_infidelity_convergence(n_samples,
                                              convergence_infids.sum(axis=1))

        return n_samples, convergence_infids, (fig, ax)

    if which == 'total':
        if not pulse.basis.istraceless:
            # Fidelity not simply sum of all error vector auto-correlation
            # funcs <u_k u_k> but trace tensor plays a role, cf eq. (29). For
            # traceless bases, the trace tensor term reduces to delta_ij.
            T = pulse.basis.four_element_traces
            Tp = (sparse.diagonal(T, axis1=2, axis2=3).sum(-1) -
                  sparse.diagonal(T, axis1=1, axis2=3).sum(-1)).todense()

            R = pulse.get_control_matrix(omega)
            F = np.einsum('ako,blo,kl->abo', R.conj(), R, Tp)/pulse.d
        else:
            F = pulse.get_filter_function(omega)
    elif which == 'correlations':
        if not pulse.basis.istraceless:
            warn('Calculating pulse correlation fidelities with non-' +
                 'traceless basis. The results will be off.')

        F = pulse.get_pulse_correlation_filter_function()
    else:
        raise ValueError("Unrecognized option for 'which': {}.".format(which))

    S = np.asarray(S)
    slices = [slice(None)]*F.ndim
    if S.ndim == 3:
        slices[-3] = idx[:, None]
        slices[-2] = idx[None, :]
    else:
        slices[-3] = idx
        slices[-2] = idx

    integrand = _get_integrand(S, omega, idx, F=F[tuple(slices)])

    infid = integrate.trapz(integrand, omega)/(2*np.pi*pulse.d)

    if return_smallness:
        if S.ndim > 2:
            raise NotImplementedError('Smallness parameter only implemented' +
                                      'for uncorrelated noise sources')

        T1 = integrate.trapz(S, omega)/(2*np.pi)
        T2 = (pulse.dt*pulse.n_coeffs[idx]).sum(axis=-1)**2
        T3 = util.abs2(pulse.n_opers[idx]).sum(axis=(1, 2))
        xi = np.sqrt((T1*T2*T3).sum())

        return infid, xi

    return infid


def liouville_representation(U: ndarray, basis: Basis) -> ndarray:
    r"""
    Get the Liouville representaion of the unitary U with respect to the basis
    basis.

    Parameters
    ----------
    U: ndarray, shape (..., d, d)
        The unitary.
    basis: Basis, shape (d**2, d, d)
        The basis used for the representation, e.g. a Pauli basis.

    Returns
    -------
    R: ndarray, shape (..., d**2, d**2)
        The Liouville representation of U.

    Notes
    -----
    The Liouville representation of a unitary quantum operation
    :math:`\mathcal{U}:\rho\rightarrow U\rho U^\dagger` is given by

    .. math::

        \mathcal{U}_{ij} = \mathrm{tr}(C_i U C_j U^\dagger)

    with :math:`C_i` elements of the basis spanning
    :math:`\mathbb{C}^{d\times d}` with :math:`d` the dimension of the Hilbert
    space.
    """
    U = np.asanyarray(U)
    if basis.btype == 'GGM' and basis.d > 12:
        # Can do closed form expansion and overhead compensated
        path = ['einsum_path', (0, 1), (0, 1)]
        conjugated_basis = np.einsum('...ba,ibc,...cd->...iad', U.conj(),
                                     basis, U, optimize=path)
        # If the basis is hermitian, the result will be strictly real so we can
        # drop the imaginary part
        R = ggm_expand(conjugated_basis).real
    else:
        path = ['einsum_path', (0, 1), (0, 1), (0, 1)]
        R = np.einsum('...ba,ibc,...cd,jda', U.conj(), basis, U, basis,
                      optimize=path).real

    return R


def _get_integrand(S: ndarray, omega: ndarray, idx: ndarray,
                   R: Optional[Union[ndarray, Sequence[ndarray]]] = None,
                   F: Optional[ndarray] = None) -> ndarray:
    """
    Private function to generate the integrand for either :func:`infidelity` or
    :func:`calculate_error_vector_correlation_functions`.

    Parameters
    ----------
    S: array_like, shape (..., n_omega)
        The two-sided noise power spectral density.
    omega: array_like,
        The frequencies. Note that the frequencies are assumed to be symmetric
        about zero.
    idx: ndarray
        Noise operator indices to consider.
    R: ndarray, optional
        Control matrix. If given, returns the integrand for
        :func:`calculate_error_vector_correlation_functions`. If given as a
        list or tuple, taken to be the left and right control matrices in the
        integrand (allows for slicing up the integrand).
    F: ndarray, optional
        Filter function. If given, returns the integrand for
        :func:`infidelity`.

    Raises
    ------
    ValueError
        If ``S`` and ``R`` or ``F``, depending on which was given, have
        incompatible shapes.

    Returns
    -------
    integrand: ndarray, shape (..., n_omega)
        The integrand.

    """
    if R is not None:
        # R_left is the complex conjugate
        funs = (np.conj, lambda x: x)
        if isinstance(R, (list, tuple)):
            R_left, R_right = [f(r) for f, r in zip(funs, R)]
        else:
            R_left, R_right = [f(r) for f, r in zip(funs, [R]*2)]

    S = np.asarray(S)
    S_err_str = 'S should be of shape {}, not {}.'
    if S.ndim == 1:
        # Only single spectrum
        shape = (len(omega),)
        if S.shape != shape:
            raise ValueError(S_err_str.format(shape, S.shape))

        # S is real, integrand therefore also
        if F is not None:
            integrand = (F*S).real
        elif R is not None:
            integrand = np.einsum('jko,jlo->jklo', R_left, S*R_right).real
    elif S.ndim == 2:
        # S is diagonal (no correlation between noise sources)
        shape = (len(idx), len(omega))
        if S.shape != shape:
            raise ValueError(S_err_str.format(shape, S.shape))

        # S is real, integrand therefore also
        if F is not None:
            integrand = (F*S).real
        elif R is not None:
            integrand = np.einsum('jko,jo,jlo->jklo', R_left, S, R_right).real
    elif S.ndim == 3:
        # General case where S is a matrix with correlation spectra on off-diag
        shape = (len(idx), len(idx), len(omega))
        if S.shape != shape:
            raise ValueError(S_err_str.format(shape, S.shape))

        if F is not None:
            integrand = F*S
        elif R is not None:
            integrand = np.einsum('iko,ijo,jlo->ijklo', R_left, S, R_right)
    elif S.ndim > 3:
        raise ValueError('Expected S to be array_like with < 4 dimensions')

    return integrand<|MERGE_RESOLUTION|>--- conflicted
+++ resolved
@@ -434,11 +434,7 @@
 
     Returns
     -------
-<<<<<<< HEAD
-    F : ndarray, shape (n_nops, n_nops, [d**2, d**2], n_omega)
-=======
-    F: ndarray, shape (n_nops, n_nops, n_omega)
->>>>>>> 52230d63
+    F: ndarray, shape (n_nops, n_nops, [d**2, d**2], n_omega)
         The filter functions for each noise operator correlation. The diagonal
         corresponds to the filter functions for uncorrelated noise sources.
 
@@ -485,11 +481,7 @@
 
     Returns
     -------
-<<<<<<< HEAD
-    F_pc : ndarray, shape (n_pulses, n_pulses, n_nops, n_nops, [d**2, d**2], n_omega)  # noqa
-=======
-    F_pc: ndarray, shape (n_pulses, n_pulses, n_nops, n_nops, n_omega)
->>>>>>> 52230d63
+    F_pc: ndarray, shape (n_pulses, n_pulses, n_nops, n_nops, [d**2, d**2], n_omega)  # noqa
         The pulse correlation filter functions for each pulse and noise
         operator correlations. The first two axes hold the pulse correlations,
         the second two the noise correlations.
