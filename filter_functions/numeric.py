--- conflicted
+++ resolved
@@ -30,17 +30,11 @@
     Calculate the control matrix from scratch
 :func:`calculate_control_matrix_periodic`
     Calculate the control matrix for a periodic Hamiltonian
-<<<<<<< HEAD
 :func:`calculate_cumulant_function`
     Calculate the cumulant function for a given ``PulseSequence`` object.
 :func:`calculate_decay_amplitudes`
-    Calculate the decay amplitudes, corresponding to first order terms of the
-    Magnus expansion
-=======
-:func:`calculate_error_vector_correlation_functions`
-    Calculate the correlation functions of the 1st order Magnus
-    expansion coefficients
->>>>>>> fc0941de
+    Calculate the decay amplitudes, corresponding to first order terms
+    of the Magnus expansion
 :func:`calculate_filter_function`
     Calculate the filter function from the control matrix
 :func:`calculate_pulse_correlation_filter_function`
@@ -49,17 +43,12 @@
 :func:`diagonalize`
     Diagonalize a Hamiltonian
 :func:`error_transfer_matrix`
-    Calculate the error transfer matrix of a pulse up to a unitary rotation
+    Calculate the error transfer matrix of a pulse up to a unitary
+    rotation
 :func:`infidelity`
     Function to compute the infidelity of a pulse defined by a
     ``PulseSequence`` instance for a given noise spectral density and
     frequencies
-<<<<<<< HEAD
-=======
-:func:`liouville_representation`
-    Calculate the Liouville representation of a unitary with respect to
-    a basis
->>>>>>> fc0941de
 """
 from collections import deque
 from itertools import accumulate, repeat
@@ -78,33 +67,20 @@
 from .basis import Basis
 from .types import Coefficients, Operator
 
-<<<<<<< HEAD
-__all__ = ['calculate_control_matrix_from_atomic',
-           'calculate_control_matrix_from_scratch',
-           'calculate_cumulant_function',
-           'calculate_decay_amplitudes',
-           'calculate_filter_function',
-           'calculate_pulse_correlation_filter_function', 'diagonalize',
-           'error_transfer_matrix', 'infidelity']
+__all__ = ['calculate_control_matrix_from_atomic', 'calculate_control_matrix_from_scratch',
+           'calculate_cumulant_function', 'calculate_decay_amplitudes',
+           'calculate_filter_function', 'calculate_pulse_correlation_filter_function',
+           'diagonalize', 'error_transfer_matrix', 'infidelity']
 
 
 @util.parse_optional_parameters({'which': ('total', 'correlations')})
-def calculate_control_matrix_from_atomic(
-        phases: ndarray, R_g: ndarray, Q_liouville: ndarray,
-=======
-__all__ = ['calculate_control_matrix_from_atomic', 'calculate_control_matrix_from_scratch',
-           'calculate_filter_function', 'calculate_pulse_correlation_filter_function',
-           'diagonalize', 'error_transfer_matrix', 'infidelity', 'liouville_representation']
-
-
-@util.parse_optional_parameter('which', ('total', 'correlations'))
 def calculate_control_matrix_from_atomic(
         phases: ndarray,
         control_matrix_atomic: ndarray,
         propagators_liouville: ndarray,
->>>>>>> fc0941de
         show_progressbar: Optional[bool] = None,
-        which: str = 'total') -> ndarray:
+        which: str = 'total'
+        ) -> ndarray:
     r"""
     Calculate the control matrix from the control matrices of atomic
     segments.
@@ -121,14 +97,6 @@
     show_progressbar: bool, optional
         Show a progress bar for the calculation.
     which: str, ('total', 'correlations')
-<<<<<<< HEAD
-        Compute the total control matrix (the sum of all time steps) or the
-        correlation control matrix (first axis holds each pulses' contribution)
-
-    Returns
-    -------
-    R: ndarray, shape ([n_pls,] n_nops, d**2, n_omega)
-=======
         Compute the total control matrix (the sum of all time steps) or
         the correlation control matrix (first axis holds each pulses'
         contribution)
@@ -136,7 +104,6 @@
     Returns
     -------
     control_matrix: ndarray, shape ([n_pls,] n_nops, d**2, n_omega)
->>>>>>> fc0941de
         The control matrix :math:`\mathcal{R}(\omega)`.
 
     Notes
@@ -153,11 +120,7 @@
     calculate_control_matrix_from_scratch: Control matrix from scratch.
     liouville_representation: Liouville representation for a given basis.
     """
-<<<<<<< HEAD
-    n = len(R_g)
-=======
     n = len(control_matrix_atomic)
->>>>>>> fc0941de
     # Set up a reusable contraction expression. In some cases it is faster to
     # also contract the time dimension in the same expression instead of
     # looping over it, but we don't distinguish here for readability.
@@ -167,18 +130,6 @@
 
     # Allocate memory
     if which == 'total':
-<<<<<<< HEAD
-        R = np.zeros(R_g.shape[1:], dtype=complex)
-        for g in util.progressbar_range(n, show_progressbar=show_progressbar,
-                                        desc='Calculating control matrix'):
-            R += R_expr(phases[g]*R_g[g], Q_liouville[g])
-    else:
-        # which == 'correlations'
-        R = np.zeros_like(R_g)
-        for g in util.progressbar_range(n, show_progressbar=show_progressbar,
-                                        desc='Calculating control matrix'):
-            R[g] = R_expr(phases[g]*R_g[g], Q_liouville[g])
-=======
         control_matrix = np.zeros(control_matrix_atomic.shape[1:], dtype=complex)
         for g in util.progressbar_range(n, show_progressbar=show_progressbar,
                                         desc='Calculating control matrix'):
@@ -189,7 +140,6 @@
         for g in util.progressbar_range(n, show_progressbar=show_progressbar,
                                         desc='Calculating control matrix'):
             control_matrix[g] = expr(phases[g]*control_matrix_atomic[g], propagators_liouville[g])
->>>>>>> fc0941de
 
     return control_matrix
 
@@ -204,7 +154,8 @@
         n_coeffs: Sequence[Coefficients],
         dt: Coefficients,
         t: Optional[Coefficients] = None,
-        show_progressbar: bool = False) -> ndarray:
+        show_progressbar: bool = False
+        ) -> ndarray:
     r"""
     Calculate the control matrix from scratch, i.e. without knowledge of
     the control matrices of more atomic pulse sequences.
@@ -412,55 +363,58 @@
         spectrum: ndarray,
         omega: Coefficients,
         n_oper_identifiers: Optional[Sequence[str]] = None,
-<<<<<<< HEAD
         which: Optional[str] = 'total',
         show_progressbar: Optional[bool] = False,
-        memory_parsimonious: Optional[bool] = False) -> ndarray:
+        memory_parsimonious: Optional[bool] = False
+        ) -> ndarray:
     r"""Calculate the cumulant function :math:`K(\tau)`.
 
     The error transfer matrix is obtained from the cumulant function by
-    exponentiation, :math:`\langle\tilde{\mathcal{U}}\rangle = \exp K(\tau)`.
+    exponentiation,
+    :math:`\langle\tilde{\mathcal{U}}\rangle = \exp K(\tau)`.
 
     Parameters
     ----------
     pulse: PulseSequence
         The ``PulseSequence`` instance for which to compute the cumulant
         function.
-    S: array_like, shape ([[n_nops,] n_nops,] n_omega)
+    spectrum: array_like, shape ([[n_nops,] n_nops,] n_omega)
         The two-sided noise power spectral density in units of inverse
-        frequencies as an array of shape (n_omega,), (n_nops, n_omega), or
-        (n_nops, n_nops, n_omega). In the first case, the same spectrum is
-        taken for all noise operators, in the second, it is assumed that there
-        are no correlations between different noise sources and thus there is
-        one spectrum for each noise operator. In the third and most general
-        case, there may be a spectrum for each pair of noise operators
-        corresponding to the correlations between them. n_nops is the number of
-        noise operators considered and should be equal to
-        ``len(n_oper_identifiers)``.
+        frequencies as an array of shape (n_omega,), (n_nops, n_omega),
+        or (n_nops, n_nops, n_omega). In the first case, the same
+        spectrum is taken for all noise operators, in the second, it is
+        assumed that there are no correlations between different noise
+        sources and thus there is one spectrum for each noise operator.
+        In the third and most general case, there may be a spectrum for
+        each pair of noise operators corresponding to the correlations
+        between them. n_nops is the number of noise operators considered
+        and should be equal to ``len(n_oper_identifiers)``.
     omega: array_like,
-        The frequencies. Note that the frequencies are assumed to be symmetric
-        about zero.
+        The frequencies. Note that the frequencies are assumed to be
+        symmetric about zero.
     n_oper_identifiers: array_like, optional
         The identifiers of the noise operators for which to evaluate the
         cumulant function. The default is all.
     which: str, optional
-        Which decay amplitudes should be calculated, may be either 'total'
-        (default) or 'correlations'. See :func:`infidelity` and
+        Which decay amplitudes should be calculated, may be either
+        'total' (default) or 'correlations'. See :func:`infidelity` and
         :ref:`Notes <notes>`.
     show_progressbar: bool, optional
         Show a progress bar for the calculation of the control matrix.
     memory_parsimonious: bool, optional
         Trade memory footprint for performance. See
-        :func:`~numeric.calculate_decay_amplitudes`. The default is ``False``.
+        :func:`~numeric.calculate_decay_amplitudes`. The default is
+        ``False``.
 
     Returns
     -------
-    K: ndarray, shape ([[n_pls, n_pls,] n_nops,] n_nops, d**2, d**2)
-        The cumulant function. The individual noise operator contributions
-        chosen by ``n_oper_identifiers`` are on the third to last axis / axes,
-        depending on whether the noise is cross-correlated or not. If
-        ``which == 'correlations'``, the first two axes correspond to the
-        contributions of the pulses in the sequence.
+    cumulant_function: ndarray, shape ([[n_pls, n_pls,] n_nops,] n_nops, d**2, d**2)
+        The cumulant function. The individual noise operator
+        contributions chosen by ``n_oper_identifiers`` are on the third
+        to last axis / axes, depending on whether the noise is
+        cross-correlated or not. If ``which == 'correlations'``, the
+        first two axes correspond to the contributions of the pulses in
+        the sequence.
 
     .. _notes:
 
@@ -478,15 +432,16 @@
             \right)
         \biggr)
 
-    Here, :math:`T_{ijkl} = \mathrm{tr}(C_i C_j C_k C_l)` is a trivial function
-    of the basis elements :math:`C_i`, and :math:`\Gamma_{\alpha\beta,kl}` and
-    :math:`\Delta_{\alpha\beta,kl}` are the decay amplitudes and frequency
-    shifts which correspond to first and second order in the Magnus expansion,
-    respectively. Since the latter induce coherent errors, we can approximately
-    neglect them if we assume that the pulse has been experimentally
-    calibrated.
-
-    For a single qubit and represented in the Pauli basis, the above reduces to
+    Here, :math:`T_{ijkl} = \mathrm{tr}(C_i C_j C_k C_l)` is a trivial
+    function of the basis elements :math:`C_i`, and
+    :math:`\Gamma_{\alpha\beta,kl}` and :math:`\Delta_{\alpha\beta,kl}`
+    are the decay amplitudes and frequency shifts which correspond to
+    first and second order in the Magnus expansion, respectively. Since
+    the latter induce coherent errors, we can approximately neglect them
+    if we assume that the pulse has been experimentally calibrated.
+
+    For a single qubit and represented in the Pauli basis, the above
+    reduces to
 
     .. math::
 
@@ -500,9 +455,9 @@
 
     for :math:`i\in\{1,2,3\}` and :math:`K_{0j} = K_{i0} = 0`.
 
-    Lastly, the pulse correlation cumulant function resolves correlations in
-    the cumulant function of a sequence of pulses :math:`g = 1,\dotsc,G` such
-    that the following holds:
+    Lastly, the pulse correlation cumulant function resolves
+    correlations in the cumulant function of a sequence of pulses
+    :math:`g = 1,\dotsc,G` such that the following holds:
 
     .. math::
 
@@ -519,90 +474,72 @@
 
     """
     N, d = pulse.basis.shape[:2]
-    Gamma = calculate_decay_amplitudes(pulse, S, omega, n_oper_identifiers,
-                                       which, show_progressbar,
-                                       memory_parsimonious)
+    Gamma = calculate_decay_amplitudes(pulse, spectrum, omega,
+                                       n_oper_identifiers, which,
+                                       show_progressbar, memory_parsimonious)
 
     if d == 2 and pulse.basis.btype in ('Pauli', 'GGM'):
         # Single qubit case. Can use simplified expression
-        K = np.zeros_like(Gamma)
+        cumulant_function = np.zeros_like(Gamma)
         diag_mask = np.eye(N, dtype=bool)
 
         # Offdiagonal terms
-        K[..., ~diag_mask] = Gamma[..., ~diag_mask]
+        cumulant_function[..., ~diag_mask] = Gamma[..., ~diag_mask]
 
         # Diagonal terms K_ii given by sum over diagonal of Gamma excluding
         # Gamma_ii. Since the Pauli basis is traceless, K_00 is zero, therefore
         # start at K_11.
         diag_items = deque((True, False, True, True))
         for i in range(1, N):
-            K[..., i, i] = - Gamma[..., diag_items, diag_items].sum(axis=-1)
+            cumulant_function[..., i, i] = - Gamma[..., diag_items, diag_items].sum(axis=-1)
             # shift the item not summed over by one
             diag_items.rotate()
     else:
         # Multi qubit case. Use general expression.
         T = pulse.basis.four_element_traces
-        K = - (oe.contract('...kl,klji->...ij', Gamma, T, backend='sparse') -
-               oe.contract('...kl,kjli->...ij', Gamma, T, backend='sparse') -
-               oe.contract('...kl,kilj->...ij', Gamma, T, backend='sparse') +
-               oe.contract('...kl,kijl->...ij', Gamma, T, backend='sparse'))/2
-
-    return K.real
+        cumulant_function = - (oe.contract('...kl,klji->...ij', Gamma, T, backend='sparse') -
+                               oe.contract('...kl,kjli->...ij', Gamma, T, backend='sparse') -
+                               oe.contract('...kl,kilj->...ij', Gamma, T, backend='sparse') +
+                               oe.contract('...kl,kijl->...ij', Gamma, T, backend='sparse'))/2
+
+    return cumulant_function.real
 
 
 @util.parse_optional_parameters({'which': ('total', 'correlations')})
 def calculate_decay_amplitudes(
         pulse: 'PulseSequence',
-        S: ndarray,
+        spectrum: ndarray,
         omega: Coefficients,
         n_oper_identifiers: Optional[Sequence[str]] = None,
         which: str = 'total',
         show_progressbar: Optional[bool] = False,
-        memory_parsimonious: Optional[bool] = False) -> ndarray:
+        memory_parsimonious: Optional[bool] = False
+        ) -> ndarray:
     r"""
     Get the decay amplitudes :math:`\Gamma_{\alpha\beta, kl}` for noise sources
     :math:`\alpha,\beta` and basis elements :math:`k,l`.
-=======
-        show_progressbar: bool = False,
-        memory_parsimonious: bool = False) -> ndarray:
-    r"""
-    Get the error vector correlation functions
-    :math:`\langle u_{1,k} u_{1, l}\rangle_{\alpha\beta}` for noise
-    sources :math:`\alpha,\beta` and basis elements :math:`k,l`.
->>>>>>> fc0941de
 
     Parameters
     ----------
     pulse: PulseSequence
-<<<<<<< HEAD
         The ``PulseSequence`` instance for which to compute the decay
         amplitudes.
-    S: array_like, shape ([[n_nops,] n_nops,] n_omega)
-        The two-sided noise power spectral density. If 1-d, the same spectrum
-        is used for all noise operators. If 2-d, one (self-) spectrum for each
-        noise operator is expected. If 3-d, should be a matrix of cross-spectra
-        such that ``S[i, j] == S[j, i].conj()``.
-=======
-        The ``PulseSequence`` instance for which to compute the error
-        vector correlation functions.
-    spectrum: array_like, shape (..., n_omega)
-        The two-sided noise power spectral density.
->>>>>>> fc0941de
+    spectrum: array_like, shape ([[n_nops,] n_nops,] n_omega)
+        The two-sided noise power spectral density. If 1-d, the same
+        spectrum is used for all noise operators. If 2-d, one (self-)
+        spectrum for each noise operator is expected. If 3-d, should be
+        a matrix of cross-spectra such that
+        ``spectrum[i, j] == spectrum[j, i].conj()``.
     omega: array_like,
         The frequencies. Note that the frequencies are assumed to be
         symmetric about zero.
     n_oper_identifiers: array_like, optional
-<<<<<<< HEAD
-        The identifiers of the noise operators for which to calculate the decay
-        amplitudes. The default is all.
+        The identifiers of the noise operators for which to calculate
+        the decay amplitudes. The default is all.
     which: str, optional
-        Which decay amplitudes should be calculated, may be either 'total'
-        (default) or 'correlations'. See :func:`infidelity` and
+        Which decay amplitudes should be calculated, may be either
+        'total' (default) or 'correlations'. See :func:`infidelity` and
         :ref:`Notes <notes>`.
-=======
-        The identifiers of the noise operators for which to calculate
-        the error vector correlation functions. The default is all.
->>>>>>> fc0941de
     show_progressbar: bool, optional
         Show a progress bar for the calculation.
     memory_parsimonious: bool, optional
@@ -637,23 +574,17 @@
 
     .. math::
 
-<<<<<<< HEAD
-        \Gamma_{\alpha\beta, kl} = \int
-            \frac{\mathrm{d}\omega}{2\pi}\mathcal{R}^\ast_{\alpha k}(\omega)
+        \Gamma_{\alpha\beta, kl} = \int\frac{\mathrm{d}\omega}{2\pi}
+            \mathcal{R}^\ast_{\alpha k}(\omega)
             S_{\alpha\beta}(\omega)\mathcal{R}_{\beta l}(\omega).
-=======
-        \langle u_{1,k} u_{1, l}\rangle_{\alpha\beta} = \int
-            \frac{\mathrm{d}\omega}{2\pi}
-            \mathcal{R}^\ast_{\alpha k}(\omega)S_{\alpha\beta}(\omega)
-            \mathcal{R}_{\beta l}(\omega).
->>>>>>> fc0941de
 
     If pulse correlations are taken into account, they are given by
 
     .. math::
 
-        \Gamma_{\alpha\beta, kl}^{(gg')} = \int\frac{\mathrm{d}\omega}{2\pi}
-            S_{\alpha\beta}(\omega)F_{\alpha\beta, kl}^{(gg')}(\omega).
+        \Gamma_{\alpha\beta, kl}^{(gg')} = \int
+            \frac{\mathrm{d}\omega}{2\pi} S_{\alpha\beta}(\omega)
+            F_{\alpha\beta, kl}^{(gg')}(\omega).
 
     See Also
     --------
@@ -664,81 +595,62 @@
     # TODO: Replace infidelity() by this?
     # Noise operator indices
     idx = util.get_indices_from_identifiers(pulse, n_oper_identifiers, 'noise')
-<<<<<<< HEAD
     if which == 'total':
         # Faster to use filter function instead of control matrix
-        if pulse.is_cached('F_kl'):
-            R = None
-            F = pulse.get_filter_function(omega, which='generalized')
+        if pulse.is_cached('filter_function_gen'):
+            control_matrix = None
+            filter_function = pulse.get_filter_function(omega, which='generalized')
         else:
-            R = pulse.get_control_matrix(omega, show_progressbar)
-            F = None
+            control_matrix = pulse.get_control_matrix(omega, show_progressbar)
+            filter_function = None
     else:
         # which == 'correlations'
         if pulse.is_cached('omega'):
             if not np.array_equal(pulse.omega, omega):
-                raise ValueError('Pulse correlation decay amplitudes ' +
-                                 'requested but omega not equal to ' +
-                                 'cached frequencies.')
-
-        if pulse.is_cached('F_pc_kl'):
-            R = None
-            F = pulse.get_pulse_correlation_filter_function(
-                    which='generalized')
+                raise ValueError('Pulse correlation decay amplitudes requested but omega not ' +
+                                 'equal to cached frequencies.')
+
+        if pulse.is_cached('filter_function_pc_gen'):
+            control_matrix = None
+            filter_function = pulse.get_pulse_correlation_filter_function(which='generalized')
         else:
-            R = pulse.get_pulse_correlation_control_matrix()
-            F = None
+            control_matrix = pulse.get_pulse_correlation_control_matrix()
+            filter_function = None
 
     if not memory_parsimonious:
-        integrand = _get_integrand(S, omega, idx, which, 'generalized', R=R,
-                                   F=F)
+        integrand = _get_integrand(spectrum, omega, idx, which, 'generalized',
+                                   control_matrix=control_matrix,
+                                   filter_function=filter_function)
         Gamma = integrate.trapz(integrand, omega, axis=-1)/(2*np.pi)
         return Gamma.real
 
     # Conserve memory by looping. Let _get_integrand determine the shape
-    if R is not None:
-        integrand = _get_integrand(S, omega, idx, which, 'generalized',
-                                   R=[R[..., 0:1, :], R], F=F)
-        n_kl = R.shape[-2]
+    if control_matrix is not None:
+        n_kl = control_matrix.shape[-2]
+        integrand = _get_integrand(spectrum, omega, idx, which, 'generalized',
+                                   control_matrix=[control_matrix[..., 0:1, :], control_matrix],
+                                   filter_function=filter_function)
     else:
-        integrand = _get_integrand(S, omega, idx, which, 'generalized',
-                                   R=R, F=F[..., 0:1, :, :])
-        n_kl = F.shape[-2]
-
-    Gamma = np.zeros(integrand.shape[:-3] + (n_kl,)*2,
-                     dtype=integrand.dtype)
+        n_kl = filter_function.shape[-2]
+        integrand = _get_integrand(spectrum, omega, idx, which, 'generalized',
+                                   control_matrix=control_matrix,
+                                   filter_function=filter_function[..., 0:1, :, :])
+
+    Gamma = np.zeros(integrand.shape[:-3] + (n_kl,)*2, dtype=integrand.dtype)
     Gamma[..., 0:1, :] = integrate.trapz(integrand, omega, axis=-1)/(2*np.pi)
 
     for k in util.progressbar_range(1, n_kl, show_progressbar=show_progressbar,
                                     desc='Integrating'):
-        if R is not None:
-            integrand = _get_integrand(S, omega, idx, which, 'generalized',
-                                       R=[R[..., k:k+1, :], R], F=F)
+        if control_matrix is not None:
+            integrand = _get_integrand(
+                spectrum, omega, idx, which, 'generalized',
+                control_matrix=[control_matrix[..., k:k+1, :], control_matrix],
+                filter_function=filter_function
+            )
         else:
-            integrand = _get_integrand(S, omega, idx, which, 'generalized',
-                                       R=R, F=F[..., k:k+1, :, :])
-=======
-    control_matrix = pulse.get_control_matrix(omega, show_progressbar)[idx]
-
-    if not memory_parsimonious:
-        integrand = _get_integrand(spectrum, omega, idx, control_matrix)
-        u_kl = integrate.trapz(integrand, omega, axis=-1)/(2*np.pi)
-        return u_kl
-
-    # Conserve memory by looping. Let _get_integrand determine the shape
-    integrand = _get_integrand(spectrum, omega, idx,
-                               [control_matrix[:, 0:1], control_matrix])
-
-    n_kl = control_matrix.shape[1]
-    u_kl = np.zeros(integrand.shape[:-3] + (n_kl,)*2, dtype=integrand.dtype)
-    u_kl[..., 0:1, :] = integrate.trapz(integrand, omega, axis=-1)/(2*np.pi)
-
-    for k in util.progressbar_range(1, n_kl, show_progressbar=show_progressbar,
-                                    desc='Integrating'):
-        integrand = _get_integrand(spectrum, omega, idx,
-                                   [control_matrix[:, k:k+1], control_matrix])
-        u_kl[..., k:k+1, :] = integrate.trapz(integrand, omega, axis=-1)/(2*np.pi)
->>>>>>> fc0941de
+            integrand = _get_integrand(spectrum, omega, idx, which, 'generalized',
+                                       control_matrix=control_matrix,
+                                       filter_function=filter_function[..., k:k+1, :, :])
 
         Gamma[..., k:k+1, :] = integrate.trapz(integrand, omega,
                                                axis=-1)/(2*np.pi)
@@ -747,8 +659,7 @@
 
 
 @util.parse_which_FF_parameter
-def calculate_filter_function(control_matrix: ndarray,
-                              which: str = 'fidelity') -> ndarray:
+def calculate_filter_function(control_matrix: ndarray, which: str = 'fidelity') -> ndarray:
     r"""Compute the filter function from the control matrix.
 
     Parameters
@@ -761,16 +672,9 @@
 
     Returns
     -------
-<<<<<<< HEAD
-    F: ndarray, shape (n_nops, n_nops, [d**2, d**2,] n_omega)
+    filter_function: ndarray, shape (n_nops, n_nops, [d**2, d**2,] n_omega)
         The filter functions for each noise operator correlation. The diagonal
         corresponds to the filter functions for uncorrelated noise sources.
-=======
-    filter_function: ndarray, shape (n_nops, n_nops, [d**2, d**2], n_omega)
-        The filter functions for each noise operator correlation. The
-        diagonal corresponds to the filter functions for uncorrelated
-        noise sources.
->>>>>>> fc0941de
 
     .. _notes:
 
@@ -801,18 +705,11 @@
     calculate_pulse_correlation_filter_function: Pulse correlations.
     """
     if which == 'fidelity':
-<<<<<<< HEAD
-        return np.einsum('ako,bko->abo', R.conj(), R)
-    else:
-        # which == 'generalized'
-        return np.einsum('ako,blo->abklo', R.conj(), R)
-=======
         subscripts = 'ako,bko->abo'
     elif which == 'generalized':
         subscripts = 'ako,blo->abklo'
 
     return np.einsum(subscripts, control_matrix.conj(), control_matrix)
->>>>>>> fc0941de
 
 
 @util.parse_which_FF_parameter
@@ -830,22 +727,15 @@
 
     Returns
     -------
-<<<<<<< HEAD
-    F_pc: ndarray, shape (n_pls, n_pls, n_nops, n_nops, [d**2, d**2,] n_omega)
-        The pulse correlation filter functions for each pulse and noise
-        operator correlations. The first two axes hold the pulse correlations,
-        the second two the noise correlations.
-
-    .. _notes:
-=======
-    filter_function_pc: ndarray, shape (n_pulses, n_pulses, n_nops, n_nops, [d**2, d**2], n_omega)
+    filter_function_pc: ndarray, shape (n_pls, n_pls, n_nops, n_nops, [d**2, d**2,] n_omega)
         The pulse correlation filter functions for each pulse and noise
         operator correlations. The first two axes hold the pulse
         correlations, the second two the noise correlations.
     which : str, optional
         Which filter function to return. Either 'fidelity' (default) or
         'generalized' (see :ref:`Notes <notes>`).
->>>>>>> fc0941de
+
+    .. _notes:
 
     Notes
     -----
@@ -878,18 +768,11 @@
         raise ValueError('Expected control_matrix.ndim == 4.')
 
     if which == 'fidelity':
-<<<<<<< HEAD
-        return np.einsum('gako,hbko->ghabo', R.conj(), R)
-    else:
-        # which == 'generalized'
-        return np.einsum('gako,hblo->ghabklo', R.conj(), R)
-=======
         subscripts = 'gako,hbko->ghabo'
     elif which == 'generalized':
         subscripts = 'gako,hblo->ghabklo'
 
     return np.einsum(subscripts, control_matrix.conj(), control_matrix)
->>>>>>> fc0941de
 
 
 def diagonalize(H: ndarray, dt: Coefficients) -> Tuple[ndarray]:
@@ -947,39 +830,22 @@
 
 
 def error_transfer_matrix(
-<<<<<<< HEAD
         pulse: Optional['PulseSequence'] = None,
-        S: Optional[ndarray] = None,
+        spectrum: Optional[ndarray] = None,
         omega: Optional[Coefficients] = None,
-        K: Optional[ndarray] = None,
-        n_oper_identifiers: Optional[Sequence[str]] = None,
-        show_progressbar: Optional[bool] = False,
-        memory_parsimonious: Optional[bool] = False) -> ndarray:
-    r"""Compute the error transfer matrix up to unitary rotations.
-=======
-        pulse: 'PulseSequence',
-        spectrum: ndarray,
-        omega: Coefficients,
+        cumulant_function: Optional[ndarray] = None,
         n_oper_identifiers: Optional[Sequence[str]] = None,
         show_progressbar: bool = False,
-        memory_parsimonious: bool = False) -> ndarray:
-    r"""
-    Compute the first correction to the error transfer matrix up to
-    unitary rotations and second order in noise.
->>>>>>> fc0941de
+        memory_parsimonious: bool = False
+        ) -> ndarray:
+    r"""Compute the error transfer matrix up to unitary rotations.
 
     Parameters
     ----------
     pulse: PulseSequence
-<<<<<<< HEAD
         The ``PulseSequence`` instance for which to compute the error transfer
         matrix.
-    S: array_like, shape ([[n_nops,] n_nops,] n_omega)
-=======
-        The ``PulseSequence`` instance for which to compute the error
-        transfer matrix.
-    spectrum: array_like, shape (..., n_omega)
->>>>>>> fc0941de
+    spectrum: array_like, shape ([[n_nops,] n_nops,] n_omega)
         The two-sided noise power spectral density in units of inverse
         frequencies as an array of shape (n_omega,), (n_nops, n_omega),
         or (n_nops, n_nops, n_omega). In the first case, the same
@@ -991,16 +857,11 @@
         between them. n_nops is the number of noise operators considered
         and should be equal to ``len(n_oper_identifiers)``.
     omega: array_like,
-<<<<<<< HEAD
-        The frequencies. Note that the frequencies are assumed to be symmetric
-        about zero.
-    K: ndarray, shape ([[n_pls, n_pls,] n_nops,] n_nops, d**2, d**2)
-        A precomputed cumulant function. If given, *pulse*, *S*, *omega*
-        are not required.
-=======
         The frequencies. Note that the frequencies are assumed to be
         symmetric about zero.
->>>>>>> fc0941de
+    cumulant_function: ndarray, shape ([[n_pls, n_pls,] n_nops,] n_nops, d**2, d**2)
+        A precomputed cumulant function. If given, *pulse*, *spectrum*, *omega*
+        are not required.
     n_oper_identifiers: array_like, optional
         The identifiers of the noise operators for which to evaluate the
         error transfer matrix. The default is all. Note that, since in general
@@ -1011,115 +872,44 @@
         Show a progress bar for the calculation of the control matrix.
     memory_parsimonious: bool, optional
         Trade memory footprint for performance. See
-<<<<<<< HEAD
-        :func:`~numeric.calculate_decay_amplitudes`. The default is ``False``.
+        :func:`~numeric.calculate_decay_amplitudes`. The default is
+        ``False``.
 
     Returns
     -------
-    U: ndarray, shape (d**2, d**2)
-        The error transfer matrix. The individual noise operator contributions
-        are summed up before exponentiating as they might not commute.
+    error_transfer_matrix: ndarray, shape (d**2, d**2)
+        The error transfer matrix. The individual noise operator
+        contributions are summed up before exponentiating as they might
+        not commute.
 
     Notes
     -----
     The error transfer matrix is given by
-=======
-        :func:`~numeric.calculate_error_vector_correlation_functions`.
-        The default is ``False``.
-
-    Returns
-    -------
-    error_transfer_matrix: ndarray, shape (..., d**2, d**2)
-        The first correction to the error transfer matrix. The
-        individual noise operator contributions chosen by
-        ``n_oper_identifiers`` are on the first axis / axes, depending
-        on whether the noise is cross-correlated or not.
-
-    Notes
-    -----
-    The error transfer matrix is up to second order in noise :math:`\xi`
-    given by
-
-    .. math::
-
-        \mathcal{\tilde{U}}_{ij} &= \mathrm{tr}\bigl(
-                                    C_i\tilde{U} C_j\tilde{U}^\dagger
-                                    \bigr) \\
-                                 &= \mathrm{tr}(C_i C_j)
-                                    -\frac{1}{2}\left\langle\mathrm{tr}
-                                    \bigl((\vec{u}_1\vec{C})^2\lbrace
-                                    C_i, C_j\rbrace\bigr)
-                                    \right\rangle + \left\langle
-                                    \mathrm{tr}\bigl(\vec{u}_1\vec{C}
-                                    C_i\vec{u}_1\vec{C} C_j\bigr)
-                                    \right\rangle - i\left\langle
-                                    \mathrm{tr}\bigl(\vec{u}_2\vec{C}
-                                    [C_i, C_j]\bigr)\right\rangle +
-                                    \mathcal{O}(\xi^4).
-
-    We can thus write the error transfer matrix as the identity matrix
-    minus a correction term,
-
-    .. math::
-
-        \mathcal{\tilde{U}}\approx
-            \mathbb{I} - \mathcal{\tilde{U}}^{(1)}.
-
-    Note additionally that the above expression includes a second-order
-    term from the Magnus Expansion (:math:`\propto\vec{u}_2`). Since
-    this term can be compensated by a unitary rotation and thus
-    calibrated out, it is not included in the calculation.
-
-    For the general case of :math:`n` qubits, the correction term is
-    calculated as
->>>>>>> fc0941de
 
     .. math::
 
         \tilde{\mathcal{U}} = \exp K(\tau)
 
     with :math:`K(\tau)` the cumulant function (see
-    :func:`calculate_cumulant_function`). For Gaussian noise this expression is
-    exact when taking into account the decay amplitudes :math:`\Gamma` and
-    frequency shifts :math:`\Delta`. As the latter effects coherent errors it
-    can be neglected if we assume that the experimenter has calibrated their
-    pulse.
-
-<<<<<<< HEAD
-    For non-Gaussian noise the expression above is perturbative and includes
-    noise up to order :math:`\xi^2` and hence
+    :func:`calculate_cumulant_function`). For Gaussian noise this
+    expression is exact when taking into account the decay amplitudes
+    :math:`\Gamma` and frequency shifts :math:`\Delta`. As the latter
+    effects coherent errors it can be neglected if we assume that the
+    experimenter has calibrated their pulse.
+
+    For non-Gaussian noise the expression above is perturbative and
+    includes noise up to order :math:`\xi^2` and hence
     :math:`\tilde{\mathcal{U}} = \mathbb{1} + K(\tau) + \mathcal{O}(\xi^2)`
     (although it is evaluated as a matrix exponential in any case).
 
-    Given the above expression of the error transfer matrix, the entanglement
-    fidelity is given by
-=======
-        \mathcal{\tilde{U}}_{ij}^{(1)} = \begin{cases}
-            \sum_{k\neq i}\bigl\langle u_{1,k}^2\bigr\rangle
-                &\mathrm{if\;} i = j, \\
-            -\frac{1}{2}\left(\bigl\langle u_{1, i} u_{1, j}\bigr\rangle
-                              \bigl\langle u_{1, j} u_{1, i}\bigr\rangle
-                        \right)
-                &\mathrm{if\;} i\neq j, \\
-            \sum_{kl} i\epsilon_{kli}\bigl\langle u_{1, k} u_{1, l}
-                                     \bigr\rangle
-                &\mathrm{if\;} j = 0, \\
-            0   &\mathrm{else.}
-        \end{cases}
-
-    for :math:`i\in\{1,2,3\}` and
-    :math:`\mathcal{\tilde{U}}_{0j}^{(1)} = 0`. For purely
-    auto-correlated noise where
-    :math:`S_{\alpha\beta}=S_{\alpha\alpha}\delta_{\alpha\beta}` we
-    additionally have :math:`\mathcal{\tilde{U}}_{i0}^{(1)} = 0` and
-    :math:`\langle u_{1, i} u_{1, j}\rangle=\langle u_{1, j} u_{1, i}\rangle`.
     Given the above expression of the error transfer matrix, the
-    entanglement infidelity is given by
->>>>>>> fc0941de
-
-    .. math::
-
-        \mathcal{F}_\mathrm{e} = \frac{1}{d^2}\mathrm{tr}\,\tilde{\mathcal{U}}.
+    entanglement fidelity is given by
+
+
+    .. math::
+
+        \mathcal{F}_\mathrm{e} =
+            \frac{1}{d^2}\mathrm{tr}\,\tilde{\mathcal{U}}.
 
     See Also
     --------
@@ -1127,76 +917,29 @@
     calculate_decay_amplitudes: Calculate the :math:`\Gamma_{\alpha\beta,kl}`
     infidelity: Calculate only infidelity of a pulse.
     """
-<<<<<<< HEAD
-    if K is None:
-        if pulse is None or S is None or omega is None:
-            raise ValueError('Require either precomputed cumulant function K' +
-                             ' or pulse, S, and omega as arguments.')
-
-        K = calculate_cumulant_function(pulse, S, omega, n_oper_identifiers,
-                                        'total', show_progressbar,
-                                        memory_parsimonious)
+    if cumulant_function is None:
+        if pulse is None or spectrum is None or omega is None:
+            raise ValueError('Require either precomputed cumulant function ' +
+                             'or pulse, spectrum, and omega as arguments.')
+
+        cumulant_function = calculate_cumulant_function(pulse, spectrum, omega,
+                                                        n_oper_identifiers, 'total',
+                                                        show_progressbar, memory_parsimonious)
 
     try:
-        U = sla.expm(K.sum(axis=tuple(range(K.ndim - 2))))
+        error_transfer_matrix = sla.expm(
+            cumulant_function.sum(axis=tuple(range(cumulant_function.ndim - 2)))
+        )
     except AttributeError as aerr:
-        raise TypeError('K invalid type: {}'.format(type(K))) from aerr
+        raise TypeError(f'cumulant_function invalid type: {type(cumulant_function)}') from aerr
     except ValueError as verr:
-        raise ValueError('K invalid shape: {}'.format(K.shape)) from verr
-=======
-    N, d = pulse.basis.shape[:2]
-    u_kl = calculate_error_vector_correlation_functions(pulse, spectrum, omega,
-                                                        n_oper_identifiers,
-                                                        show_progressbar,
-                                                        memory_parsimonious)
-
-    if d == 2 and pulse.basis.btype in ('Pauli', 'GGM'):
-        # Single qubit case. Can use simplified expression
-        error_transfer_matrix = np.zeros_like(u_kl)
-        diag_mask = np.eye(N, dtype=bool)
-
-        # Offdiagonal terms
-        error_transfer_matrix[..., ~diag_mask] = -(u_kl[..., ~diag_mask] +
-                                                   u_kl.swapaxes(-1, -2)[..., ~diag_mask])/2
-
-        # Diagonal terms U_ii given by sum over diagonal of u_kl excluding u_ii
-        # Since the Pauli basis is traceless, U_00 is zero, therefore start at
-        # U_11
-        diag_items = deque((True, False, True, True))
-        for i in range(1, N):
-            error_transfer_matrix[..., i, i] = u_kl[..., diag_items, diag_items].sum(axis=-1)
-            # shift the item not summed over by one
-            diag_items.rotate()
-
-        if spectrum.ndim == 3:
-            # Cross-correlated noise induces non-unitality,
-            # thus error_transfer_matrix[..., 0] != 0
-            k, l, i = np.indices((3, 3, 3))
-            eps_kli = (l - k)*(i - l)*(i - k)/2
-
-            error_transfer_matrix[..., 1:, 0] = 1j*np.einsum('...kl,kli',
-                                                             u_kl[..., 1:, 1:],
-                                                             eps_kli)
-    else:
-        # Multi qubit case. Use general expression.
-        traces = pulse.basis.four_element_traces
-        error_transfer_matrix = (
-            oe.contract('...kl,klij->...ij', u_kl, traces, backend='sparse')/2 +
-            oe.contract('...kl,klji->...ij', u_kl, traces, backend='sparse')/2 -
-            oe.contract('...kl,kilj->...ij', u_kl, traces, backend='sparse')
-        )
->>>>>>> fc0941de
+        raise ValueError(f'cumulant_function invalid shape: {cumulant_function.shape}') from verr
 
     return error_transfer_matrix
 
 
-<<<<<<< HEAD
 @util.parse_optional_parameters({'which': ('total', 'correlations')})
-def infidelity(pulse: 'PulseSequence',
-               S: Union[Coefficients, Callable],
-=======
 def infidelity(pulse: 'PulseSequence', spectrum: Union[Coefficients, Callable],
->>>>>>> fc0941de
                omega: Union[Coefficients, Dict[str, Union[int, str]]],
                n_oper_identifiers: Optional[Sequence[str]] = None,
                which: str = 'total', return_smallness: bool = False,
@@ -1211,15 +954,9 @@
     Parameters
     ----------
     pulse: PulseSequence
-<<<<<<< HEAD
         The ``PulseSequence`` instance for which to calculate the infidelity
         for.
-    S: array_like, shape ([[n_nops,] n_nops,] omega) or callable
-=======
-        The ``PulseSequence`` instance for which to calculate the
-        infidelity for.
-    spectrum: array_like or callable
->>>>>>> fc0941de
+    spectrum: array_like, shape ([[n_nops,] n_nops,] omega) or callable
         The two-sided noise power spectral density in units of inverse
         frequencies as an array of shape (n_omega,), (n_nops, n_omega),
         or (n_nops, n_nops, n_omega). In the first case, the same
@@ -1258,13 +995,7 @@
         this option is only available if the pulse correlation filter
         functions have been computed during concatenation (see
         :func:`calculate_pulse_correlation_filter_function` and
-<<<<<<< HEAD
         :func:`~filter_functions.pulse_sequence.concatenate`).
-=======
-        :func:`~filter_functions.pulse_sequence.concatenate`) and that
-        in this case no checks are performed if the frequencies are
-        compliant.
->>>>>>> fc0941de
     return_smallness: bool, optional
         Return the smallness parameter :math:`\xi` for the given
         spectrum.
@@ -1276,24 +1007,13 @@
 
     Returns
     -------
-<<<<<<< HEAD
     infid: ndarray, shape ([[n_pls, n_pls,], n_nops,] n_nops)
-        Array with the infidelity contributions for each spectrum *S* on the
-        last axis or axes, depending on the shape of *S* and *which*. If
+        Array with the infidelity contributions for each spectrum *spectrum* on the
+        last axis or axes, depending on the shape of *spectrum* and *which*. If
         ``which`` is ``correlations``, the first two axes are the individual
-        pulse contributions. If *S* is 2-d (3-d), the last axis (two axes) are
+        pulse contributions. If *spectrum* is 2-d (3-d), the last axis (two axes) are
         the individual spectral contributions.
         Only if *test_convergence* is ``False``.
-=======
-    infid: ndarray
-        Array with the infidelity contributions for each spectrum
-        *spectrum* on the last axis or axes, depending on the shape of
-        *spectrum* and *which*. If ``which`` is ``correlations``, the
-        first two axes are the individual pulse contributions. If
-        *spectrum* is 2-d (3-d), the last axis (two axes) are the
-        individual spectral contributions. Only if *test_convergence* is
-        ``False``.
->>>>>>> fc0941de
     n_samples: array_like
         Array with number of frequency samples used for convergence
         test. Only if *test_convergence* is ``True``.
@@ -1309,39 +1029,23 @@
 
     .. math::
 
-<<<<<<< HEAD
         \mathcal{I}_{\alpha\beta}
             &= 1 - \frac{1}{d^2}\mathrm{tr}\:\tilde{\mathcal{U}} \\
-            &= \frac{1}{d}\int_{-\infty}^{\infty}\frac{\mathrm{d}\omega}{2\pi}
-                S_{\alpha\beta}(\omega)F_{\alpha\beta}(\omega)
-=======
-        \big\langle\mathcal{I}_\mathrm{e}\big\rangle_{\alpha\beta} &=
-                \frac{1}{2\pi d}\int_{-\infty}^{\infty}\mathrm{d}
-                \omega\,S_{\alpha\beta}(\omega)F_{\alpha\beta}(\omega)
->>>>>>> fc0941de
-                +\mathcal{O}\big(\xi^4\big) \\
+            &= \frac{1}{d}\int_{-\infty}^{\infty}
+                \frac{\mathrm{d}\omega}{2\pi}S_{\alpha\beta}(\omega)
+                F_{\alpha\beta}(\omega) + \mathcal{O}\big(\xi^4\big) \\
             &= \sum_{g,g'=1}^G \mathcal{I}_{\alpha\beta}^{(gg')}
 
-<<<<<<< HEAD
-    with :math:`S_{\alpha\beta}(\omega)` the two-sided noise spectral density
-    and :math:`F_{\alpha\beta}(\omega)` the first-order filter function for
-    noise sources :math:`\alpha,\beta`. The noise spectrum may include
-    correlated noise sources, that is, its entry at :math:`(\alpha,\beta)`
-    corresponds to the correlations between sources :math:`\alpha` and
-    :math:`\beta`.
-    :math:`\mathcal{I}_{\alpha\beta}^{(gg')}` are the correlation
-    infidelities that can be computed by setting ``which='correlations'``.
-=======
     with :math:`S_{\alpha\beta}(\omega)` the two-sided noise spectral
     density and :math:`F_{\alpha\beta}(\omega)` the first-order filter
     function for noise sources :math:`\alpha,\beta`. The noise spectrum
     may include correlated noise sources, that is, its entry at
     :math:`(\alpha,\beta)` corresponds to the correlations between
     sources :math:`\alpha` and :math:`\beta`.
-    :math:`\big\langle\mathcal{I}_\mathrm{e}\big\rangle_{\alpha\beta}^{(gg')}`
-    are the correlation infidelities that can be computed by setting
+    :math:`\mathcal{I}_{\alpha\beta}^{(gg')}` are the correlation
+    infidelities that can be computed by setting
     ``which='correlations'``.
->>>>>>> fc0941de
+
 
     To convert to the average gate infidelity, use the
     following relation given by Horodecki et al. [Hor99]_ and
@@ -1448,29 +1152,19 @@
             filter_function = np.einsum('ako,blo,kl->abo',
                                         control_matrix.conj(), control_matrix, Tp)/pulse.d
         else:
-<<<<<<< HEAD
-            F = pulse.get_filter_function(omega)
+            filter_function = pulse.get_filter_function(omega)
     else:
         # which == 'correlations'
-=======
-            filter_function = pulse.get_filter_function(omega)
-    elif which == 'correlations':
->>>>>>> fc0941de
         if not pulse.basis.istraceless:
             warn('Calculating pulse correlation fidelities with non-' +
                  'traceless basis. The results will be off.')
 
-<<<<<<< HEAD
         if pulse.is_cached('omega'):
             if not np.array_equal(pulse.omega, omega):
                 raise ValueError('Pulse correlation infidelities requested ' +
                                  'but omega not equal to cached frequencies.')
 
-        F = pulse.get_pulse_correlation_filter_function()
-=======
         filter_function = pulse.get_pulse_correlation_filter_function()
-    else:
-        raise ValueError(f"Unrecognized option for 'which': {which}.")
 
     spectrum = np.asarray(spectrum)
     slices = [slice(None)]*filter_function.ndim
@@ -1481,16 +1175,13 @@
         slices[-3] = idx
         slices[-2] = idx
 
-    integrand = _get_integrand(spectrum, omega, idx,
-                               filter_function=filter_function[tuple(slices)])
->>>>>>> fc0941de
-
-    integrand = _get_integrand(S, omega, idx, which, 'fidelity', F=F)
+    integrand = _get_integrand(spectrum, omega, idx, which, 'fidelity',
+                               filter_function=filter_function)
     infid = integrate.trapz(integrand, omega).real/(2*np.pi*pulse.d)
 
     if return_smallness:
         if spectrum.ndim > 2:
-            raise NotImplementedError('Smallness parameter only implemented' +
+            raise NotImplementedError('Smallness parameter only implemented ' +
                                       'for uncorrelated noise sources')
 
         T1 = integrate.trapz(spectrum, omega)/(2*np.pi)
@@ -1503,107 +1194,39 @@
     return infid
 
 
-<<<<<<< HEAD
-def _get_integrand(S: ndarray, omega: ndarray, idx: ndarray, which_pulse: str,
-                   which_FF: str,
-                   R: Optional[Union[ndarray, Sequence[ndarray]]] = None,
-                   F: Optional[ndarray] = None) -> ndarray:
-    """
-    Private function to generate the integrand for either :func:`infidelity` or
-    :func:`calculate_decay_amplitudes`.
-
-    Parameters
-    ----------
-    S: array_like, shape ([[n_nops,] n_nops,] n_omega)
-=======
-def liouville_representation(U: ndarray, basis: Basis) -> ndarray:
-    r"""
-    Get the Liouville representaion of the unitary U with respect to the
-    basis basis.
-
-    Parameters
-    ----------
-    U: ndarray, shape (..., d, d)
-        The unitary.
-    basis: Basis, shape (d**2, d, d)
-        The basis used for the representation, e.g. a Pauli basis.
-
-    Returns
-    -------
-    control_matrix: ndarray, shape (..., d**2, d**2)
-        The Liouville representation of U.
-
-    Notes
-    -----
-    The Liouville representation of a unitary quantum operation
-    :math:`\mathcal{U}:\rho\rightarrow U\rho U^\dagger` is given by
-
-    .. math::
-
-        \mathcal{U}_{ij} = \mathrm{tr}(C_i U C_j U^\dagger)
-
-    with :math:`C_i` elements of the basis spanning
-    :math:`\mathbb{C}^{d\times d}` with :math:`d` the dimension of the
-    Hilbert space.
-    """
-    U = np.asanyarray(U)
-    if basis.btype == 'GGM' and basis.d > 12:
-        # Can do closed form expansion and overhead compensated
-        conjugated_basis = np.einsum('...ba,ibc,...cd->...iad',
-                                     U.conj(), basis, U,
-                                     optimize=['einsum_path', (0, 1), (0, 1)])
-        # If the basis is hermitian, the result will be strictly real so we can
-        # drop the imaginary part
-        U_liouville = ggm_expand(conjugated_basis).real
-    else:
-        path = ['einsum_path', (0, 1), (0, 1), (0, 1)]
-        U_liouville = np.einsum('...ba,ibc,...cd,jda',
-                                U.conj(), basis, U, basis, optimize=path).real
-
-    return U_liouville
-
-
 def _get_integrand(
         spectrum: ndarray,
         omega: ndarray,
         idx: ndarray,
+        which_pulse: str,
+        which_FF: str,
         control_matrix: Optional[Union[ndarray, Sequence[ndarray]]] = None,
-        filter_function: Optional[ndarray] = None) -> ndarray:
+        filter_function: Optional[ndarray] = None
+        ) -> ndarray:
     """
-    Private function to generate the integrand for either
-    :func:`infidelity` or
-    :func:`calculate_error_vector_correlation_functions`.
+    Private function to generate the integrand for either :func:`infidelity` or
+    :func:`calculate_decay_amplitudes`.
 
     Parameters
     ----------
-    spectrum: array_like, shape (..., n_omega)
->>>>>>> fc0941de
+    spectrum: array_like, shape ([[n_nops,] n_nops,] n_omega)
         The two-sided noise power spectral density.
     omega: array_like,
         The frequencies. Note that the frequencies are assumed to be
         symmetric about zero.
     idx: ndarray
         Noise operator indices to consider.
-<<<<<<< HEAD
     which_pulse: str, optional {'total', 'correlations'}
         Use pulse correlations or total filter function.
     which_FF: str, optional {'fidelity', 'generalized'}
         Fidelity or generalized filter functions. Needed to determine output
         shape.
-    R: ndarray, optional
-        Control matrix. If given, returns the integrand for
-        :func:`calculate_decay_amplitudes`. If given as a list or tuple, taken
-        to be the left and right control matrices in the integrand (allows for
-        slicing up the integrand).
-    F: ndarray, optional
-=======
     control_matrix: ndarray, optional
         Control matrix. If given, returns the integrand for
         :func:`calculate_error_vector_correlation_functions`. If given
         as a list or tuple, taken to be the left and right control
         matrices in the integrand (allows for slicing up the integrand).
     filter_function: ndarray, optional
->>>>>>> fc0941de
         Filter function. If given, returns the integrand for
         :func:`infidelity`.
 
@@ -1623,36 +1246,34 @@
         # ctrl_left is the complex conjugate
         funs = (np.conj, lambda x: x)
         if isinstance(control_matrix, (list, tuple)):
-            ctrl_left, ctrl_right = [f(c) for f, c in
-                                     zip(funs, control_matrix)]
+            ctrl_left, ctrl_right = [f(c) for f, c in zip(funs, control_matrix)]
         else:
-<<<<<<< HEAD
-            R_left, R_right = [f(r) for f, r in zip(funs, [R]*2)]
+            ctrl_left, ctrl_right = [f(r) for f, r in zip(funs, [control_matrix]*2)]
     else:
-        # F is not None
+        # filter_function is not None
         if which_FF == 'generalized':
             # Everything simpler if noise operators always on 2nd-to-last axes
-            F = np.moveaxis(F, source=[-5, -4], destination=[-3, -2])
-
-    S = np.asarray(S)
-    S_err_str = 'S should be of shape {}, not {}.'
-    if S.ndim == 1 or S.ndim == 2:
-        if S.ndim == 1:
+            filter_function = np.moveaxis(filter_function, source=[-5, -4], destination=[-3, -2])
+
+    spectrum = np.asarray(spectrum)
+    S_err_str = 'spectrum should be of shape {}, not {}.'
+    if spectrum.ndim == 1 or spectrum.ndim == 2:
+        if spectrum.ndim == 1:
             # Only single spectrum
             shape = (len(omega),)
-            if S.shape != shape:
-                raise ValueError(S_err_str.format(shape, S.shape))
-
-            S = np.expand_dims(S, 0)
+            if spectrum.shape != shape:
+                raise ValueError(S_err_str.format(shape, spectrum.shape))
+
+            spectrum = np.expand_dims(spectrum, 0)
         else:
-            # S.ndim == 2, S is diagonal (no correlation between noise sources)
+            # spectrum.ndim == 2, spectrum is diagonal (no correlation between noise sources)
             shape = (len(idx), len(omega))
-            if S.shape != shape:
-                raise ValueError(S_err_str.format(shape, S.shape))
-
-        # S is real, integrand therefore also
-        if F is not None:
-            integrand = (F[..., tuple(idx), tuple(idx), :]*S).real
+            if spectrum.shape != shape:
+                raise ValueError(S_err_str.format(shape, spectrum.shape))
+
+        # spectrum is real, integrand therefore also
+        if filter_function is not None:
+            integrand = (filter_function[..., tuple(idx), tuple(idx), :]*spectrum).real
             if which_FF == 'generalized':
                 # move axes back to expected position, ie (pulses, noise opers,
                 # basis elements, frequencies)
@@ -1674,16 +1295,16 @@
                     einsum_str = 'ako,ao,alo->aklo'
 
             integrand = np.einsum(einsum_str,
-                                  R_left[..., idx, :, :], S,
-                                  R_right[..., idx, :, :]).real
-    elif S.ndim == 3:
-        # General case where S is a matrix with correlation spectra on off-diag
+                                  ctrl_left[..., idx, :, :], spectrum,
+                                  ctrl_right[..., idx, :, :]).real
+    elif spectrum.ndim == 3:
+        # General case where spectrum is a matrix with correlation spectra on off-diag
         shape = (len(idx), len(idx), len(omega))
-        if S.shape != shape:
-            raise ValueError(S_err_str.format(shape, S.shape))
-
-        if F is not None:
-            integrand = F[..., idx[:, None], idx, :]*S
+        if spectrum.shape != shape:
+            raise ValueError(S_err_str.format(shape, spectrum.shape))
+
+        if filter_function is not None:
+            integrand = filter_function[..., idx[:, None], idx, :]*spectrum
             if which_FF == 'generalized':
                 integrand = np.moveaxis(integrand, source=[-3, -2],
                                         destination=[-5, -4])
@@ -1704,51 +1325,9 @@
                     einsum_str = 'ako,abo,blo->abklo'
 
             integrand = np.einsum(einsum_str,
-                                  R_left[..., idx, :, :], S,
-                                  R_right[..., idx, :, :])
+                                  ctrl_left[..., idx, :, :], spectrum,
+                                  ctrl_right[..., idx, :, :])
     else:
-        raise ValueError('Expected S to be array_like with < 4 dimensions')
-=======
-            ctrl_left, ctrl_right = [f(c) for f, c in
-                                     zip(funs, [control_matrix]*2)]
-
-    spectrum = np.asarray(spectrum)
-    S_err_str = 'spectrum should be of shape {}, not {}.'
-    if spectrum.ndim == 1:
-        # Only single spectrum
-        shape = (len(omega),)
-        if spectrum.shape != shape:
-            raise ValueError(S_err_str.format(shape, spectrum.shape))
-
-        # spectrum is real, integrand therefore also
-        if filter_function is not None:
-            integrand = (filter_function*spectrum).real
-        elif control_matrix is not None:
-            integrand = np.einsum('jko,jlo->jklo', ctrl_left, spectrum*ctrl_right).real
-    elif spectrum.ndim == 2:
-        # spectrum is diagonal (no correlation between noise sources)
-        shape = (len(idx), len(omega))
-        if spectrum.shape != shape:
-            raise ValueError(S_err_str.format(shape, spectrum.shape))
-
-        # spectrum is real, integrand therefore also
-        if filter_function is not None:
-            integrand = (filter_function*spectrum).real
-        elif control_matrix is not None:
-            integrand = np.einsum('jko,jo,jlo->jklo', ctrl_left, spectrum, ctrl_right).real
-    elif spectrum.ndim == 3:
-        # General case where spectrum is a matrix with correlation spectra on
-        # off-diag
-        shape = (len(idx), len(idx), len(omega))
-        if spectrum.shape != shape:
-            raise ValueError(S_err_str.format(shape, spectrum.shape))
-
-        if filter_function is not None:
-            integrand = filter_function*spectrum
-        elif control_matrix is not None:
-            integrand = np.einsum('iko,ijo,jlo->ijklo', ctrl_left, spectrum, ctrl_right)
-    elif spectrum.ndim > 3:
-        raise ValueError('Expected spectrum to be array_like with ndim < 4')
->>>>>>> fc0941de
+        raise ValueError('Expected spectrum to be array_like with < 4 dimensions')
 
     return integrand