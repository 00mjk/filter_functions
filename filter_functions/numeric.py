# -*- coding: utf-8 -*-
# =============================================================================
#     filter_functions
#     Copyright (C) 2019 Quantum Technology Group, RWTH Aachen University
#
#     This program is free software: you can redistribute it and/or modify
#     it under the terms of the GNU General Public License as published by
#     the Free Software Foundation, either version 3 of the License, or
#     (at your option) any later version.
#
#     This program is distributed in the hope that it will be useful,
#     but WITHOUT ANY WARRANTY; without even the implied warranty of
#     MERCHANTABILITY or FITNESS FOR A PARTICULAR PURPOSE. See the
#     GNU General Public License for more details.
#
#     You should have received a copy of the GNU General Public License
#     along with this program. If not, see <http://www.gnu.org/licenses/>.
#
#     Contact email: tobias.hangleiter@rwth-aachen.de
# =============================================================================
"""
This module defines the functions to calculate everything related to
filter functions.

Functions
---------
:func:`calculate_control_matrix_from_atomic`
    Calculate the control matrix from those of atomic pulse sequences
:func:`calculate_control_matrix_from_scratch`
    Calculate the control matrix from scratch
:func:`calculate_control_matrix_periodic`
    Calculate the control matrix for a periodic Hamiltonian
:func:`calculate_noise_operators_from_atomic`
    Calculate the interaction picture noise operators from atomic segments.
    Same calculation as :func:`calculate_control_matrix_from_atomic`
    except in Hilbert space.
:func:`calculate_noise_operators_from_scratch`
    Calculate the interaction picture noise operators from scratch. Same
    calculation as :func:`calculate_control_matrix_from_scratch` except
    in Hilbert space.
:func:`calculate_cumulant_function`
    Calculate the cumulant function for a given ``PulseSequence`` object.
:func:`calculate_decay_amplitudes`
    Calculate the decay amplitudes, corresponding to first order terms
    of the Magnus expansion
:func:`calculate_filter_function`
    Calculate the filter function from the control matrix
:func:`calculate_pulse_correlation_filter_function`
    Calculate the pulse correlation filter function from the control
    matrix
:func:`diagonalize`
    Diagonalize a Hamiltonian
:func:`error_transfer_matrix`
    Calculate the error transfer matrix of a pulse up to a unitary
    rotation
:func:`infidelity`
    Function to compute the infidelity of a pulse defined by a
    ``PulseSequence`` instance for a given noise spectral density and
    frequencies
"""
from collections import deque
from itertools import accumulate, repeat
from typing import Any, Callable, Dict, Optional, Sequence, Tuple, Union
from warnings import warn

import numpy as np
import opt_einsum as oe
import sparse
from numpy import linalg as nla
from numpy import ndarray
from scipy import integrate
from scipy import linalg as sla

from . import util
from .basis import Basis
from .types import Coefficients, Operator

__all__ = ['calculate_control_matrix_from_atomic', 'calculate_control_matrix_from_scratch',
           'calculate_control_matrix_periodic', 'calculate_noise_operators_from_atomic',
           'calculate_noise_operators_from_scratch', 'calculate_cumulant_function',
           'calculate_decay_amplitudes', 'calculate_filter_function',
           'calculate_pulse_correlation_filter_function', 'diagonalize', 'error_transfer_matrix',
           'infidelity']


def _propagate_eigenvectors(propagators, eigvecs):
    """Propagate the eigenvectors with the unitary propagators"""
    return propagators.transpose(0, 2, 1).conj() @ eigvecs


def _transform_noise_operators(n_coeffs, n_opers, eigvecs):
    r"""
    Transform noise operators into the eigenspaces spanned by eigvecs.
    I.e., the following transformation is performed:

    .. math::

        B_\alpha\rightarrow s_\alpha^{(g)}V^{(g)}B_\alpha V^{(g)\dagger}

    """
    assert len(n_opers) == len(n_coeffs)
    n_opers_transformed = np.empty((len(n_opers), *eigvecs.shape), dtype=complex)
    for j, (n_coeff, n_oper) in enumerate(zip(n_coeffs, n_opers)):
        n_opers_transformed[j] = n_oper @ eigvecs
        n_opers_transformed[j] = eigvecs.conj().transpose(0, 2, 1) @ n_opers_transformed[j]
        n_opers_transformed[j] *= n_coeff[:, None, None]

    return n_opers_transformed


def _transform_basis(basis, eigvecs_propagated, out=None):
    r"""
    Transform the basis into the eigenspace spanned by V propagated by Q

    I.e., the following transformation is performed:

    .. math::

        C_k\rightarrow Q_{g-1}V^{(g)\dagger}C_k V^{(g)}Q_{g-1}^\dagger.

    """
    out = np.matmul(basis, eigvecs_propagated, out=out)
    out = np.matmul(eigvecs_propagated.conj().T, out, out=out)
    return out


def _first_order_integral(E: ndarray, eigvals: ndarray, dt: float,
                          exp_buf: ndarray, int_buf: ndarray) -> ndarray:
    r"""Calculate the integral appearing in first order Magnus expansion.

    The integral is evaluated as

    .. math::
        I_{mn}^{(g)}(\omega) = \frac
            {e^{i(\omega + \Omega_{mn}^{(g)})\Delta t_g} - 1}
            {i(\omega + \Omega_{mn}^{(g)})}

    """
    dE = np.subtract.outer(eigvals, eigvals)
    # iEdE_nm = 1j*(omega + omega_n - omega_m)
    int_buf.real = 0
    int_buf.imag = np.add.outer(E, dE, out=int_buf.imag)

    # Catch zero-division
    mask = (int_buf.imag != 0)
    exp_buf = util.cexp(int_buf.imag*dt, out=exp_buf, where=mask)
    exp_buf = np.subtract(exp_buf, 1, out=exp_buf, where=mask)
    int_buf = np.divide(exp_buf, int_buf, out=int_buf, where=mask)
    int_buf[~mask] = dt

    return int_buf


def _get_integrand(
        spectrum: ndarray,
        omega: ndarray,
        idx: ndarray,
        which_pulse: str,
        which_FF: str,
        control_matrix: Optional[Union[ndarray, Sequence[ndarray]]] = None,
        filter_function: Optional[ndarray] = None
) -> ndarray:
    """
    Private function to generate the integrand for either
    :func:`infidelity` or :func:`calculate_decay_amplitudes`.

    Parameters
    ----------
    spectrum: array_like, shape ([[n_nops,] n_nops,] n_omega)
        The two-sided noise power spectral density.
    omega: array_like,
        The frequencies at which to calculate the filter functions.
    idx: ndarray
        Noise operator indices to consider.
    which_pulse: str, optional {'total', 'correlations'}
        Use pulse correlations or total filter function.
    which_FF: str, optional {'fidelity', 'generalized'}
        Fidelity or generalized filter functions. Needed to determine
        output shape.
    control_matrix: ndarray, optional
        Control matrix. If given, returns the integrand for
        :func:`calculate_error_vector_correlation_functions`. If given
        as a list or tuple, taken to be the left and right control
        matrices in the integrand (allows for slicing up the integrand).
    filter_function: ndarray, optional
        Filter function. If given, returns the integrand for
        :func:`infidelity`.

    Raises
    ------
    ValueError
        If ``spectrum`` and ``control_matrix`` or ``filter_function``,
        depending on which was given, have incompatible shapes.

    Returns
    -------
    integrand: ndarray, shape (..., n_omega)
        The integrand.

    """
    if control_matrix is not None:
        # ctrl_left is the complex conjugate
        funs = (np.conj, lambda x: x)
        if isinstance(control_matrix, (list, tuple)):
            ctrl_left, ctrl_right = [f(c) for f, c in zip(funs, control_matrix)]
        else:
            ctrl_left, ctrl_right = [f(r) for f, r in zip(funs, [control_matrix]*2)]
    else:
        # filter_function is not None
        if which_FF == 'generalized':
            # Everything simpler if noise operators always on 2nd-to-last axes
            filter_function = np.moveaxis(filter_function, source=[-5, -4], destination=[-3, -2])

    spectrum = np.asarray(spectrum)
    S_err_str = 'spectrum should be of shape {}, not {}.'
    if spectrum.ndim == 1 or spectrum.ndim == 2:
        if spectrum.ndim == 1:
            # Only single spectrum
            shape = (len(omega),)
            if spectrum.shape != shape:
                raise ValueError(S_err_str.format(shape, spectrum.shape))

            spectrum = np.expand_dims(spectrum, 0)
        else:
            # spectrum.ndim == 2, spectrum is diagonal (no correlation between noise sources)
            shape = (len(idx), len(omega))
            if spectrum.shape != shape:
                raise ValueError(S_err_str.format(shape, spectrum.shape))

        # spectrum is real, integrand therefore also
        if filter_function is not None:
            integrand = (filter_function[..., tuple(idx), tuple(idx), :]*spectrum).real
            if which_FF == 'generalized':
                # move axes back to expected position, ie (pulses, noise opers,
                # basis elements, frequencies)
                integrand = np.moveaxis(integrand, source=-2, destination=-4)
        else:
            # R is not None
            if which_pulse == 'correlations':
                if which_FF == 'fidelity':
                    einsum_str = 'gako,ao,hako->ghao'
                else:
                    # which_FF == 'generalized'
                    einsum_str = 'gako,ao,halo->ghaklo'
            else:
                # which_pulse == 'total'
                if which_FF == 'fidelity':
                    einsum_str = 'ako,ao,ako->ao'
                else:
                    # which_FF == 'generalized'
                    einsum_str = 'ako,ao,alo->aklo'

            integrand = np.einsum(einsum_str,
                                  ctrl_left[..., idx, :, :], spectrum,
                                  ctrl_right[..., idx, :, :]).real
    elif spectrum.ndim == 3:
        # General case where spectrum is a matrix with correlation spectra on off-diag
        shape = (len(idx), len(idx), len(omega))
        if spectrum.shape != shape:
            raise ValueError(S_err_str.format(shape, spectrum.shape))

        if filter_function is not None:
            integrand = filter_function[..., idx[:, None], idx, :]*spectrum
            if which_FF == 'generalized':
                integrand = np.moveaxis(integrand, source=[-3, -2],
                                        destination=[-5, -4])
        else:
            # R is not None
            if which_pulse == 'correlations':
                if which_FF == 'fidelity':
                    einsum_str = 'gako,abo,hbko->ghabo'
                else:
                    # which_FF == 'generalized'
                    einsum_str = 'gako,abo,hblo->ghabklo'
            else:
                # which_pulse == 'total'
                if which_FF == 'fidelity':
                    einsum_str = 'ako,abo,bko->abo'
                else:
                    # which_FF == 'generalized'
                    einsum_str = 'ako,abo,blo->abklo'

            integrand = np.einsum(einsum_str,
                                  ctrl_left[..., idx, :, :], spectrum,
                                  ctrl_right[..., idx, :, :])
    else:
        raise ValueError('Expected spectrum to be array_like with < 4 dimensions')

    return integrand


def calculate_noise_operators_from_atomic(phases: ndarray, noise_operators_atomic: ndarray,
                                          propagators: ndarray, show_progressbar: bool = False
                                          ) -> ndarray:
    r"""
    Calculate the interaction picutre noise operators from atomic segments.

    Parameters
    ----------
    phases: array_like, shape (n_dt, n_omega)
        The phase factors for :math:`g\in\{0, 1, \dots, G-1\}`.
    noise_operators_atomic: array_like, shape (n_dt, n_nops, d, d, n_omega)
        The noise operators in the interaction picture of the g-th
        pulse, i.e. for :math:`g\in\{1, 2, \dots, G\}`.
    propagators: array_like, shape (n_dt, d, d)
        The cumulative propagators of the pulses
        :math:`g\in\{0, 1, \dots, G-1\}`.
    show_progressbar: bool, optional
        Show a progress bar for the calculation.

    Returns
    -------
    noise_operators: ndarray, shape (n_omega, n_nops, d, d)
        The interaction picture noise operators
        :math:`\tilde{B}_\alpha(\omega)`.

    Notes
    -----
    The noise operators are calculated by evaluating the sum

    .. math::

        \tilde{B}_\alpha(\omega) = \sum_{g=1}^G e^{i\omega t_{g-1}}
             Q_{g-1}^\dagger\tilde{B}_\alpha^{(g)}(\omega) Q_{g-1}.

    See Also
    --------
    :func:`calculate_noise_operators_from_scratch`: Compute the operators from scratch.
    :func:`calculate_control_matrix_from_atomic`: Same calculation in Liouville space.
    """
    n = len(noise_operators_atomic)
    # Allocate memory
    noise_operators = np.zeros(noise_operators_atomic.shape[1:], dtype=complex)

    expr = oe.contract_expression('ji,...jk,kl->...il',
                                  propagators.shape[1:], noise_operators_atomic.shape[1:],
                                  propagators.shape[1:], optimize=[(0, 1), (0, 1)])

    for g in util.progressbar_range(n, show_progressbar=show_progressbar,
                                    desc='Calculating noise operators'):
        noise_operators += expr(propagators[g].conj(),
                                noise_operators_atomic[g]*phases[g, :, None, None, None],
                                propagators[g])

    return noise_operators


def calculate_noise_operators_from_scratch(
        eigvals: ndarray,
        eigvecs: ndarray,
        propagators: ndarray,
        omega: Coefficients,
        n_opers: Sequence[Operator],
        n_coeffs: Sequence[Coefficients],
        dt: Coefficients,
        t: Optional[Coefficients] = None,
        show_progressbar: bool = False
        ) -> ndarray:
    r"""
    Calculate the noise operators in interaction picture from scratch.

    Parameters
    ----------
    eigvals: array_like, shape (n_dt, d)
        Eigenvalue vectors for each time pulse segment *g* with the first
        axis counting the pulse segment, i.e.
        ``eigvals == array([D_0, D_1, ...])``.
    eigvecs: array_like, shape (n_dt, d, d)
        Eigenvector matrices for each time pulse segment *g* with the first
        axis counting the pulse segment, i.e.
        ``eigvecs == array([V_0, V_1, ...])``.
    propagators: array_like, shape (n_dt+1, d, d)
        The propagators :math:`Q_g = P_g P_{g-1}\cdots P_0` as a (d, d) array
        with *d* the dimension of the Hilbert space.
    omega: array_like, shape (n_omega,)
        Frequencies at which the pulse control matrix is to be evaluated.
    n_opers: array_like, shape (n_nops, d, d)
        Noise operators :math:`B_\alpha`.
    n_coeffs: array_like, shape (n_nops, n_dt)
        The sensitivities of the system to the noise operators given by
        *n_opers* at the given time step.
    dt: array_like, shape (n_dt)
        Sequence duration, i.e. for the :math:`g`-th pulse
        :math:`t_g - t_{g-1}`.
    t: array_like, shape (n_dt+1), optional
        The absolute times of the different segments. Can also be
        computed from *dt*.
    show_progressbar: bool, optional
        Show a progress bar for the calculation.

    Returns
    -------
    noise_operators: ndarray, shape (n_omega, n_nops, d, d)
        The interaction picture noise operators
        :math:`\tilde{B}_\alpha(\omega)`.

    Notes
    -----
    The interaction picture noise operators are calculated according to

    .. math::

        \tilde{B}_\alpha(\omega) = \sum_{g=1}^G e^{i\omega t_{g-1}}
            s_\alpha^{(g)} P^{(g)\dagger}\left[
                \bar{B}^{(g)}_\alpha \circ I^{(g)}(\omega)
            \right] P^{(g)}

    where

    .. math::

        I^{(g)}_{nm}(\omega) &= \int_0^{t_g - t_{g-1}}\mathrm{d}t\,
                                e^{i(\omega+\omega_n-\omega_m)t} \\
                             &= \frac{e^{i(\omega+\omega_n-\omega_m)
                                (t_g - t_{g-1})} - 1}
                                {i(\omega+\omega_n-\omega_m)}, \\
        \bar{B}_\alpha^{(g)} &= V^{(g)\dagger} B_\alpha V^{(g)}, \\
        P^{(g)} &= V^{(g)\dagger} Q_{g-1},

    and :math:`V^{(g)}` is the matrix of eigenvectors that diagonalizes
    :math:`\tilde{\mathcal{H}}_n^{(g)}`, :math:`B_\alpha` the
    :math:`\alpha`-th noise operator, and  :math:`s_\alpha^{(g)}` the
    noise sensitivity during interval :math:`g`.

    See Also
    --------
    :func:`calculate_noise_operators_from_atomic`: Compute the operators from atomic segments.
    :func:`calculate_control_matrix_from_scratch`: Same calculation in Liouville space.
    """
    if t is None:
        t = np.concatenate(([0], np.asarray(dt).cumsum()))

    d = eigvecs.shape[-1]
    n_coeffs = np.asarray(n_coeffs)

    # Precompute noise opers transformed to eigenbasis of each pulse
    # segment and Q^\dagger @ V
    eigvecs_propagated = _propagate_eigenvectors(eigvecs, propagators[:-1])
    n_opers_transformed = _transform_noise_operators(n_coeffs, n_opers, eigvecs)

    # Allocate memory
    exp_buf, int_buf = np.empty((2, len(omega), d, d), dtype=complex)
    intermediate = np.empty((len(omega), len(n_opers), d, d), dtype=complex)
    noise_operators = np.zeros((len(omega), len(n_opers), d, d), dtype=complex)

    # Set up reusable expressions
    expr_1 = oe.contract_expression('akl,okl->oakl',
                                    n_opers_transformed[:, 0].shape, int_buf.shape)
    expr_2 = oe.contract_expression('ji,...jk,kl',
                                    eigvecs_propagated[0].shape, intermediate.shape,
                                    eigvecs_propagated[0].shape, optimize=[(0, 1), (0, 1)])

    for g in util.progressbar_range(len(dt), show_progressbar=show_progressbar,
                                    desc='Calculating noise operators'):
        int_buf = _first_order_integral(omega, eigvals[g], dt[g], exp_buf, int_buf)
        intermediate = expr_1(n_opers_transformed[:, g],
                              util.cexp(omega[:, None, None]*t[g])*int_buf, out=intermediate)
        noise_operators += expr_2(eigvecs_propagated[g].conj(), intermediate,
                                  eigvecs_propagated[g])

    return noise_operators


@util.parse_optional_parameters({'which': ('total', 'correlations')})
def calculate_control_matrix_from_atomic(
        phases: ndarray,
        control_matrix_atomic: ndarray,
        propagators_liouville: ndarray,
        show_progressbar: bool = False,
        which: str = 'total'
) -> ndarray:
    r"""
    Calculate the control matrix from the control matrices of atomic
    segments.

    Parameters
    ----------
    phases: array_like, shape (n_dt, n_omega)
        The phase factors for :math:`g\in\{0, 1, \dots, G-1\}`.
    control_matrix_atomic: array_like, shape (n_dt, n_nops, d**2, n_omega)
        The pulse control matrices for :math:`g\in\{1, 2, \dots, G\}`.
    propagators_liouville: array_like, shape (n_dt, n_nops, d**2, d**2)
        The transfer matrices of the cumulative propagators for
        :math:`g\in\{0, 1, \dots, G-1\}`.
    show_progressbar: bool, optional
        Show a progress bar for the calculation.
    which: str, ('total', 'correlations')
        Compute the total control matrix (the sum of all time steps) or
        the correlation control matrix (first axis holds each pulses'
        contribution)

    Returns
    -------
    control_matrix: ndarray, shape ([n_pls,] n_nops, d**2, n_omega)
        The control matrix :math:`\mathcal{R}(\omega)`.

    Notes
    -----
    The control matrix is calculated by evaluating the sum

    .. math::

        \mathcal{R}(\omega) = \sum_{g=1}^G e^{i\omega t_{g-1}}
            \mathcal{R}^{(g)}(\omega)\mathcal{Q}^{(g-1)}.

    See Also
    --------
    calculate_control_matrix_from_scratch: Control matrix from scratch.
    liouville_representation: Liouville representation for a given basis.
    """
    n = len(control_matrix_atomic)
    # Set up a reusable contraction expression. In some cases it is faster to
    # also contract the time dimension in the same expression instead of
    # looping over it, but we don't distinguish here for readability.
    expr = oe.contract_expression('ijo,jk->iko',
                                  control_matrix_atomic.shape[1:],
                                  propagators_liouville.shape[1:])

    # Allocate memory
    if which == 'total':
        control_matrix = np.zeros(control_matrix_atomic.shape[1:], dtype=complex)
        for g in util.progressbar_range(n, show_progressbar=show_progressbar,
                                        desc='Calculating control matrix'):
            control_matrix += expr(phases[g]*control_matrix_atomic[g], propagators_liouville[g])
    else:
        # which == 'correlations'
        control_matrix = np.zeros(control_matrix_atomic.shape, dtype=complex)
        for g in util.progressbar_range(n, show_progressbar=show_progressbar,
                                        desc='Calculating control matrix'):
            control_matrix[g] = expr(phases[g]*control_matrix_atomic[g], propagators_liouville[g])

    return control_matrix


def calculate_control_matrix_from_scratch(
        eigvals: ndarray,
        eigvecs: ndarray,
        propagators: ndarray,
        omega: Coefficients,
        basis: Basis,
        n_opers: Sequence[Operator],
        n_coeffs: Sequence[Coefficients],
        dt: Coefficients,
        t: Optional[Coefficients] = None,
<<<<<<< HEAD
        show_progressbar: bool = False,
        out: ndarray = None
        ) -> ndarray:
=======
        show_progressbar: bool = False
) -> ndarray:
>>>>>>> 76ce994f
    r"""
    Calculate the control matrix from scratch, i.e. without knowledge of
    the control matrices of more atomic pulse sequences.

    Parameters
    ----------
    eigvals: array_like, shape (n_dt, d)
        Eigenvalue vectors for each time pulse segment *g* with the
        first axis counting the pulse segment, i.e.
        ``eigvals == array([D_0, D_1, ...])``.
    eigvecs: array_like, shape (n_dt, d, d)
        Eigenvector matrices for each time pulse segment *g* with the
        first axis counting the pulse segment, i.e.
        ``eigvecs == array([V_0, V_1, ...])``.
    propagators: array_like, shape (n_dt+1, d, d)
        The propagators :math:`Q_g = P_g P_{g-1}\cdots P_0` as a (d, d)
        array with *d* the dimension of the Hilbert space.
    omega: array_like, shape (n_omega,)
        Frequencies at which the pulse control matrix is to be
        evaluated.
    basis: Basis, shape (d**2, d, d)
        The basis elements in which the pulse control matrix will be
        expanded.
    n_opers: array_like, shape (n_nops, d, d)
        Noise operators :math:`B_\alpha`.
    n_coeffs: array_like, shape (n_nops, n_dt)
        The sensitivities of the system to the noise operators given by
        *n_opers* at the given time step.
    dt: array_like, shape (n_dt)
        Sequence duration, i.e. for the :math:`g`-th pulse
        :math:`t_g - t_{g-1}`.
    t: array_like, shape (n_dt+1), optional
        The absolute times of the different segments. Can also be
        computed from *dt*.
    show_progressbar: bool, optional
        Show a progress bar for the calculation.
    out: ndarray, shape (n_nops, d**2, n_omega), optional
        Array to place the result in.

    Returns
    -------
    control_matrix: ndarray, shape (n_nops, d**2, n_omega)
        The control matrix :math:`\mathcal{R}(\omega)`

    Notes
    -----
    The control matrix is calculated according to

    .. math::

        \mathcal{R}_{\alpha k}(\omega) = \sum_{g=1}^G
            e^{i\omega t_{g-1}} s_\alpha^{(g)}\mathrm{tr}\left(
                [\bar{B}_\alpha^{(g)}\circ I(\omega)] \bar{C}_k^{(g)}
            \right)

    where

    .. math::

        I^{(g)}_{nm}(\omega) &= \int_0^{t_l - t_{g-1}}\mathrm{d}t\,
                                e^{i(\omega+\omega_n-\omega_m)t} \\
                             &= \frac{e^{i(\omega+\omega_n-\omega_m)
                                (t_l - t_{g-1})} - 1}
                                {i(\omega+\omega_n-\omega_m)}, \\
        \bar{B}_\alpha^{(g)} &= V^{(g)\dagger} B_\alpha V^{(g)}, \\
        \bar{C}_k^{(g)} &= V^{(g)\dagger} Q_{g-1} C_k Q_{g-1}^\dagger V^{(g)},

    and :math:`V^{(g)}` is the matrix of eigenvectors that diagonalizes
    :math:`\tilde{\mathcal{H}}_n^{(g)}`, :math:`B_\alpha` the
    :math:`\alpha`-th noise operator :math:`s_\alpha^{(g)}` the noise
    sensitivity during interval :math:`g`, and :math:`C_k` the
    :math:`k`-th basis element.

    See Also
    --------
    calculate_control_matrix_from_atomic: Control matrix from concatenation.
    """
    if t is None:
        t = np.concatenate(([0], np.asarray(dt).cumsum()))

    d = eigvecs.shape[-1]
    # We're lazy
    n_coeffs = np.asarray(n_coeffs)

    # Precompute noise opers transformed to eigenbasis of each pulse segment
    # and Q^\dagger @ HV
    eigvecs_propagated = _propagate_eigenvectors(propagators[:-1], eigvecs)
    n_opers_transformed = _transform_noise_operators(n_coeffs, n_opers, eigvecs)

    # Allocate result and buffers for intermediate arrays
    if out is None:
        out = np.zeros((len(n_opers), len(basis), len(omega)), dtype=complex)

    exp_buf, int_buf = np.empty((2, len(omega), d, d), dtype=complex)
    sum_buf = np.empty((len(n_opers), len(basis), len(omega)), dtype=complex)
    basis_transformed = np.empty(basis.shape, dtype=complex)

    # Optimize the contraction path dynamically since it differs for different
    # values of d
    expr = oe.contract_expression('o,jmn,omn,knm->jko',
                                  omega.shape, n_opers_transformed[:, 0].shape,
                                  int_buf.shape, basis_transformed.shape,
                                  optimize=True)
    for g in util.progressbar_range(len(dt), show_progressbar=show_progressbar,
                                    desc='Calculating control matrix'):

        basis_transformed = _transform_basis(basis, eigvecs_propagated[g], out=basis_transformed)
        int_buf = _first_order_integral(omega, eigvals[g], dt[g], exp_buf, int_buf)
        sum_buf = expr(util.cexp(omega*t[g]), n_opers_transformed[:, g], int_buf,
                       basis_transformed, out=sum_buf)

        out += sum_buf

    return out


def calculate_control_matrix_periodic(phases: ndarray, control_matrix: ndarray,
                                      total_propagator_liouville: ndarray,
                                      repeats: int) -> ndarray:
    r"""
    Calculate the control matrix of a periodic pulse given the phase
    factors, control matrix and transfer matrix of the total propagator,
    total_propagator_liouville, of the atomic pulse.

    Parameters
    ----------
    phases: ndarray, shape (n_omega,)
        The phase factors :math:`e^{i\omega T}` of the atomic pulse.
    control_matrix: ndarray, shape (n_nops, d**2, n_omega)
        The control matrix :math:`\mathcal{R}^{(1)}(\omega)` of the
        atomic pulse.
    total_propagator_liouville: ndarray, shape (d**2, d**2)
        The transfer matrix :math:`\mathcal{Q}^{(1)}` of the atomic
        pulse.
    repeats: int
        The number of repetitions.

    Returns
    -------
    control_matrix: ndarray, shape (n_nops, d**2, n_omega)
        The control matrix :math:`\mathcal{R}(\omega)` of the repeated
        pulse.

    Notes
    -----
    The control matrix is computed as

    .. math::

        \mathcal{R}(\omega) &= \mathcal{R}^{(1)}(\omega)\sum_{g=0}^{G-1}
                               \left(e^{i\omega T}\right)^g \\
                            &= \mathcal{R}^{(1)}(\omega)\bigl(
                               \mathbb{I} - e^{i\omega T}
                               \mathcal{Q}^{(1)}\bigr)^{-1}\bigl(
                               \mathbb{I} - \bigl(e^{i\omega T}
                               \mathcal{Q}^{(1)}\bigr)^G\bigr).

    with :math:`G` the number of repetitions.
    """
    # Compute the finite geometric series \sum_{g=0}^{G-1} T^g. First check if
    # inv(I - T) is 'good', i.e. if inv(I - T) @ (I - T) == I, since NumPy will
    # compute the inverse in any case. For those frequencies where the inverse
    # is well-behaved, evaluate the sum as a Neumann series and for the rest
    # evaluate it explicitly.
    eye = np.eye(total_propagator_liouville.shape[0])
    T = np.multiply.outer(phases, total_propagator_liouville)

    # Mask the invertible frequencies. The chosen atol is somewhat empiric.
    M = eye - T
    M_inv = nla.inv(M)
    good_inverse = np.isclose(M_inv @ M, eye, atol=1e-10, rtol=0).all((1, 2))

    # Allocate memory
    S = np.empty((*phases.shape, *total_propagator_liouville.shape), dtype=complex)
    # Evaluate the sum for invertible frequencies
    S[good_inverse] = M_inv[good_inverse] @ (eye - nla.matrix_power(T[good_inverse], repeats))

    # Evaluate the sum for non-invertible frequencies
    # HINT: Using numba, this could be a factor of ten or so faster. But since
    # usually very few omega-values have a bad inverse, the compilation
    # overhead is not compensated.
    if (~good_inverse).any():
        S[~good_inverse] = eye + sum(accumulate(repeat(T[~good_inverse], repeats-1), np.matmul))

    # Multiply with control_matrix_at to get the final control matrix
    control_matrix_tot = (control_matrix.transpose(2, 0, 1) @ S).transpose(1, 2, 0)
    return control_matrix_tot


@util.parse_optional_parameters({'which': ('total', 'correlations')})
def calculate_cumulant_function(
        pulse: 'PulseSequence',
        spectrum: Optional[ndarray] = None,
        omega: Optional[Coefficients] = None,
        n_oper_identifiers: Optional[Sequence[str]] = None,
        which: str = 'total',
        decay_amplitudes: Optional[ndarray] = None,
        show_progressbar: bool = False,
        memory_parsimonious: bool = False
) -> ndarray:
    r"""Calculate the cumulant function :math:`K(\tau)`.

    The error transfer matrix is obtained from the cumulant function by
    exponentiation,
    :math:`\langle\tilde{\mathcal{U}}\rangle = \exp K(\tau)`.

    Parameters
    ----------
    pulse: PulseSequence
        The ``PulseSequence`` instance for which to compute the cumulant
        function.
    spectrum: array_like, shape ([[n_nops,] n_nops,] n_omega), optional
        The two-sided noise power spectral density in units of inverse
        frequencies as an array of shape (n_omega,), (n_nops, n_omega),
        or (n_nops, n_nops, n_omega). In the first case, the same
        spectrum is taken for all noise operators, in the second, it is
        assumed that there are no correlations between different noise
        sources and thus there is one spectrum for each noise operator.
        In the third and most general case, there may be a spectrum for
        each pair of noise operators corresponding to the correlations
        between them. n_nops is the number of noise operators considered
        and should be equal to ``len(n_oper_identifiers)``.
    omega: array_like, shape (n_omega,), optional
        The frequencies at which to evaluate the filter functions.
    n_oper_identifiers: array_like, optional
        The identifiers of the noise operators for which to evaluate the
        cumulant function. The default is all.
    which: str, optional
        Which decay amplitudes should be calculated, may be either
        'total' (default) or 'correlations'. See :func:`infidelity` and
        :ref:`Notes <notes>`.
    decay_amplitudes, array_like, shape ([[n_pls, n_pls,] n_nops,] n_nops, d**2, d**2), optional
        A precomputed cumulant function. If given, *spectrum*, *omega*
        are not required.
    show_progressbar: bool, optional
        Show a progress bar for the calculation of the control matrix.
    memory_parsimonious: bool, optional
        Trade memory footprint for performance. See
        :func:`~numeric.calculate_decay_amplitudes`. The default is
        ``False``.

    Returns
    -------
    cumulant_function: ndarray, shape ([[n_pls, n_pls,] n_nops,] n_nops, d**2, d**2)
        The cumulant function. The individual noise operator
        contributions chosen by ``n_oper_identifiers`` are on the third
        to last axis / axes, depending on whether the noise is
        cross-correlated or not. If ``which == 'correlations'``, the
        first two axes correspond to the contributions of the pulses in
        the sequence.

    .. _notes:

    Notes
    -----
    The cumulant function is given by

    .. math::

        K_{\alpha\beta,ij}(\tau) = -\frac{1}{2} \sum_{kl}\biggl(
            &\Delta_{\alpha\beta,kl}\left(
                T_{klji} - T_{lkji} - T_{klij} + T_{lkij}
            \right) \\ + &\Gamma_{\alpha\beta,kl}\left(
                T_{klji} - T_{kjli} - T_{kilj} + T_{kijl}
            \right)
        \biggr)

    Here, :math:`T_{ijkl} = \mathrm{tr}(C_i C_j C_k C_l)` is a trivial
    function of the basis elements :math:`C_i`, and
    :math:`\Gamma_{\alpha\beta,kl}` and :math:`\Delta_{\alpha\beta,kl}`
    are the decay amplitudes and frequency shifts which correspond to
    first and second order in the Magnus expansion, respectively. Since
    the latter induce coherent errors, we can approximately neglect them
    if we assume that the pulse has been experimentally calibrated.

    For a single qubit and represented in the Pauli basis, the above
    reduces to

    .. math::

        K_{\alpha\beta,ij}(\tau) = \begin{cases}
            - \sum_{k\neq i}\Gamma_{\alpha\beta,kk}
                &\quad\mathrm{if}\: i = j,   \\
            - \Delta_{\alpha\beta,ij} + \Delta_{\alpha\beta,ji}
            + \Gamma_{\alpha\beta,ij}
                &\quad\mathrm{if}\: i\neq j,
        \end{cases}

    for :math:`i\in\{1,2,3\}` and :math:`K_{0j} = K_{i0} = 0`.

    Lastly, the pulse correlation cumulant function resolves
    correlations in the cumulant function of a sequence of pulses
    :math:`g = 1,\dotsc,G` such that the following holds:

    .. math::

        K_{\alpha\beta,ij}(\tau) = \sum_{g,g'=1}^G
             K_{\alpha\beta,ij}^{(gg')}(\tau).

    See Also
    --------
    calculate_decay_amplitudes: Calculate the :math:`\Gamma_{\alpha\beta,kl}`
    error_transfer_matrix: Calculate the error transfer matrix :math:`\exp K`.
    infidelity: Calculate only infidelity of a pulse.
    pulse_sequence.concatenate: Concatenate ``PulseSequence`` objects.
    calculate_pulse_correlation_filter_function

    """
    N, d = pulse.basis.shape[:2]
    if decay_amplitudes is None:
        if spectrum is None and omega is None:
            raise ValueError('Require either spectrum and frequencies or precomputed ' +
                             'decay amplitudes')

        decay_amplitudes = calculate_decay_amplitudes(pulse, spectrum, omega, n_oper_identifiers,
                                                      which, show_progressbar, memory_parsimonious)

    if d == 2 and pulse.basis.btype in ('Pauli', 'GGM'):
        # Single qubit case. Can use simplified expression
        cumulant_function = np.zeros(decay_amplitudes.shape)
        diag_mask = np.eye(N, dtype=bool)

        # Offdiagonal terms
        cumulant_function[..., ~diag_mask] = decay_amplitudes[..., ~diag_mask]

        # Diagonal terms K_ii given by sum over diagonal of Gamma excluding
        # Gamma_ii. Since the Pauli basis is traceless, K_00 is zero, therefore
        # start at K_11.
        diag_idx = deque((True, False, True, True))
        for i in range(1, N):
            cumulant_function[..., i, i] = - decay_amplitudes[..., diag_idx, diag_idx].sum(axis=-1)
            # shift the item not summed over by one
            diag_idx.rotate()
    else:
        # Multi qubit case. Use general expression.
        traces = pulse.basis.four_element_traces
        cumulant_function = - (
            oe.contract('...kl,klji->...ij', decay_amplitudes, traces, backend='sparse') -
            oe.contract('...kl,kjli->...ij', decay_amplitudes, traces, backend='sparse') -
            oe.contract('...kl,kilj->...ij', decay_amplitudes, traces, backend='sparse') +
            oe.contract('...kl,kijl->...ij', decay_amplitudes, traces, backend='sparse')
        ) / 2

    return cumulant_function.real


@util.parse_optional_parameters({'which': ('total', 'correlations')})
def calculate_decay_amplitudes(
        pulse: 'PulseSequence',
        spectrum: ndarray,
        omega: Coefficients,
        n_oper_identifiers: Optional[Sequence[str]] = None,
        which: str = 'total',
        show_progressbar: bool = False,
        memory_parsimonious: bool = False
) -> ndarray:
    r"""
    Get the decay amplitudes :math:`\Gamma_{\alpha\beta, kl}` for noise
    sources :math:`\alpha,\beta` and basis elements :math:`k,l`.

    Parameters
    ----------
    pulse: PulseSequence
        The ``PulseSequence`` instance for which to compute the decay
        amplitudes.
    spectrum: array_like, shape ([[n_nops,] n_nops,] n_omega)
        The two-sided noise power spectral density. If 1-d, the same
        spectrum is used for all noise operators. If 2-d, one (self-)
        spectrum for each noise operator is expected. If 3-d, should be
        a matrix of cross-spectra such that
        ``spectrum[i, j] == spectrum[j, i].conj()``.
    omega: array_like,
        The frequencies at which to calculate the filter functions.
    n_oper_identifiers: array_like, optional
        The identifiers of the noise operators for which to calculate
        the decay amplitudes. The default is all.
    which: str, optional
        Which decay amplitudes should be calculated, may be either
        'total' (default) or 'correlations'. See :func:`infidelity` and
        :ref:`Notes <notes>`.
    show_progressbar: bool, optional
        Show a progress bar for the calculation.
    memory_parsimonious: bool, optional
        For large dimensions, the integrand

        .. math::

            \mathcal{R}^\ast_{\alpha k}(\omega)S_{\alpha\beta}(\omega)
            \mathcal{R}_{\beta l}(\omega)

        can consume quite a large amount of memory if set up for all
        :math:`\alpha,\beta,k,l` at once. If ``True``, it is only set up
        and integrated for a single :math:`k` at a time and looped over.
        This is slower but requires much less memory. The default is
        ``False``.

    Raises
    ------
    ValueError
        If spectrum has incompatible shape.

    Returns
    -------
    decay_amplitudes: ndarray, shape ([[n_pls, n_pls,] n_nops,] n_nops, d**2, d**2)
        The decay amplitudes.

    .. _notes:

    Notes
    -----
    The total decay amplitudes are given by

    .. math::

        \Gamma_{\alpha\beta, kl} = \int\frac{\mathrm{d}\omega}{2\pi}
            \mathcal{R}^\ast_{\alpha k}(\omega)
            S_{\alpha\beta}(\omega)\mathcal{R}_{\beta l}(\omega).

    If pulse correlations are taken into account, they are given by

    .. math::

        \Gamma_{\alpha\beta, kl}^{(gg')} = \int
            \frac{\mathrm{d}\omega}{2\pi} S_{\alpha\beta}(\omega)
            F_{\alpha\beta, kl}^{(gg')}(\omega).

    See Also
    --------
    infidelity: Compute the infidelity directly.
    pulse_sequence.concatenate: Concatenate ``PulseSequence`` objects.
    calculate_pulse_correlation_filter_function
    """
    # TODO: Replace infidelity() by this?
    # Noise operator indices
    idx = util.get_indices_from_identifiers(pulse, n_oper_identifiers, 'noise')
    if which == 'total':
        # Faster to use filter function instead of control matrix
        if pulse.is_cached('filter_function_gen'):
            control_matrix = None
            filter_function = pulse.get_filter_function(omega, which='generalized')
        else:
            control_matrix = pulse.get_control_matrix(omega, show_progressbar)
            filter_function = None
    else:
        # which == 'correlations'
        if pulse.is_cached('omega'):
            if not np.array_equal(pulse.omega, omega):
                raise ValueError('Pulse correlation decay amplitudes requested but omega not ' +
                                 'equal to cached frequencies.')

        if pulse.is_cached('filter_function_pc_gen'):
            control_matrix = None
            filter_function = pulse.get_pulse_correlation_filter_function(which='generalized')
        else:
            control_matrix = pulse.get_pulse_correlation_control_matrix()
            filter_function = None

    if not memory_parsimonious:
        integrand = _get_integrand(spectrum, omega, idx, which, 'generalized',
                                   control_matrix=control_matrix,
                                   filter_function=filter_function)
        decay_amplitudes = integrate.trapz(integrand, omega, axis=-1)/(2*np.pi)
        return decay_amplitudes.real

    # Conserve memory by looping. Let _get_integrand determine the shape
    if control_matrix is not None:
        n_kl = control_matrix.shape[-2]
        integrand = _get_integrand(spectrum, omega, idx, which, 'generalized',
                                   control_matrix=[control_matrix[..., 0:1, :], control_matrix],
                                   filter_function=filter_function)
    else:
        n_kl = filter_function.shape[-2]
        integrand = _get_integrand(spectrum, omega, idx, which, 'generalized',
                                   control_matrix=control_matrix,
                                   filter_function=filter_function[..., 0:1, :, :])

    decay_amplitudes = np.zeros(integrand.shape[:-3] + (n_kl,)*2, dtype=integrand.dtype)
    decay_amplitudes[..., 0:1, :] = integrate.trapz(integrand, omega, axis=-1)/(2*np.pi)

    for k in util.progressbar_range(1, n_kl, show_progressbar=show_progressbar,
                                    desc='Integrating'):
        if control_matrix is not None:
            integrand = _get_integrand(
                spectrum, omega, idx, which, 'generalized',
                control_matrix=[control_matrix[..., k:k+1, :], control_matrix],
                filter_function=filter_function
            )
        else:
            integrand = _get_integrand(spectrum, omega, idx, which, 'generalized',
                                       control_matrix=control_matrix,
                                       filter_function=filter_function[..., k:k+1, :, :])

        decay_amplitudes[..., k:k+1, :] = integrate.trapz(integrand, omega, axis=-1)/(2*np.pi)

    return decay_amplitudes.real


@util.parse_which_FF_parameter
def calculate_filter_function(control_matrix: ndarray, which: str = 'fidelity') -> ndarray:
    r"""Compute the filter function from the control matrix.

    Parameters
    ----------
    control_matrix: array_like, shape (n_nops, d**2, n_omega)
        The control matrix.
    which : str, optional
        Which filter function to return. Either 'fidelity' (default) or
        'generalized' (see :ref:`Notes <notes>`).

    Returns
    -------
    filter_function: ndarray, shape (n_nops, n_nops, [d**2, d**2,] n_omega)
        The filter functions for each noise operator correlation. The
        diagonal corresponds to the filter functions for uncorrelated
        noise sources.

    .. _notes:

    Notes
    -----
    The generalized filter function is given by

    .. math::

        F_{\alpha\beta,kl}(\omega) = \mathcal{R}_{\alpha k}^\ast(\omega)
                                     \mathcal{R}_{\beta l}(\omega),

    where :math:`\alpha,\beta` are indices counting the noise operators
    :math:`B_\alpha` and :math:`k,l` indices counting the basis elements
    :math:`C_k`.

    The fidelity filter function is obtained by tracing over the basis
    indices:

    .. math::

        F_{\alpha\beta}(\omega) = \sum_{k} F_{\alpha\beta,kk}(\omega).

    See Also
    --------
    calculate_control_matrix_from_scratch: Control matrix from scratch.
    calculate_control_matrix_from_atomic: Control matrix from concatenation.
    calculate_pulse_correlation_filter_function: Pulse correlations.
    """
    if which == 'fidelity':
        subscripts = 'ako,bko->abo'
    else:
        # which == 'generalized'
        subscripts = 'ako,blo->abklo'

    return np.einsum(subscripts, control_matrix.conj(), control_matrix)


@util.parse_which_FF_parameter
def calculate_pulse_correlation_filter_function(control_matrix: ndarray,
                                                which: str = 'fidelity') -> ndarray:
    r"""Compute pulse correlation filter function from control matrix.

    Parameters
    ----------
    control_matrix: array_like, shape (n_pulses, n_nops, d**2, n_omega)
        The control matrix.
    which : str, optional
        Which filter function to return. Either 'fidelity' (default) or
        'generalized' (see :ref:`Notes <notes>`).

    Returns
    -------
    filter_function_pc: ndarray, shape (n_pls, n_pls, n_nops, n_nops, [d**2, d**2,] n_omega)
        The pulse correlation filter functions for each pulse and noise
        operator correlations. The first two axes hold the pulse
        correlations, the second two the noise correlations.
    which : str, optional
        Which filter function to return. Either 'fidelity' (default) or
        'generalized' (see :ref:`Notes <notes>`).

    .. _notes:

    Notes
    -----
    The generalized pulse correlation filter function is given by

    .. math::

        F_{\alpha\beta,kl}^{(gg')}(\omega) = \bigl[
            \mathcal{Q}^{(g'-1)\dagger}\mathcal{R}^{(g')\dagger}(\omega)
        \bigr]_{k\alpha} \bigl[
            \mathcal{R}^{(g)}(\omega)\mathcal{Q}^{(g-1)}
        \bigr]_{\beta l} e^{i\omega(t_{g-1} - t_{g'-1})},

    with :math:`\mathcal{R}^{(g)}` the control matrix of the
    :math:`g`-th pulse. The fidelity pulse correlation function is
    obtained by tracing out the basis indices,

    .. math::

        F_{\alpha\beta}^{(gg')}(\omega) =
          \sum_{k} F_{\alpha\beta,kk}^{(gg')}(\omega)

    See Also
    --------
    calculate_control_matrix_from_scratch: Control matrix from scratch.
    calculate_control_matrix_from_atomic: Control matrix from concatenation.
    calculate_filter_function: Regular filter function.
    """
    if control_matrix.ndim != 4:
        raise ValueError('Expected control_matrix.ndim == 4.')

    if which == 'fidelity':
        subscripts = 'gako,hbko->ghabo'
    else:
        # which == 'generalized'
        subscripts = 'gako,hblo->ghabklo'

    return np.einsum(subscripts, control_matrix.conj(), control_matrix)


def diagonalize(H: ndarray, dt: Coefficients) -> Tuple[ndarray]:
    r"""Diagonalize a Hamiltonian.

    Diagonalize the Hamiltonian *H* which is piecewise constant during
    the times given by *dt* and return eigenvalues, eigenvectors, and
    the cumulative propagators :math:`Q_l`. Note that we calculate in
    units where :math:`\hbar\equiv 1` so that

    .. math::

        U(t, t_0) = \mathcal{T}\exp\left(
                        -i\int_{t_0}^t\mathrm{d}t'\mathcal{H}(t')
                    \right).

    Parameters
    ----------
    H: array_like, shape (n_dt, d, d)
        Hamiltonian of shape (n_dt, d, d) with d the dimensionality of
        the system
    dt: array_like
        The time differences

    Returns
    -------
    eigvals: ndarray
        Array of eigenvalues of shape (n_dt, d)
    eigvecs: ndarray
        Array of eigenvectors of shape (n_dt, d, d)
    propagators: ndarray
        Array of cumulative propagators of shape (n_dt+1, d, d)
    """
    d = H.shape[-1]
    # Calculate Eigenvalues and -vectors
    eigvals, eigvecs = nla.eigh(H)
    # Propagator P = V exp(-j D dt) V^\dag. Middle term is of shape
    # (d, n_dt) due to transpose, so switch around indices in einsum
    # instead of transposing again. Same goes for the last term. This saves
    # a bit of time. The following is faster for larger dimensions but not for
    # many time steps:
    # P = np.empty((500, 4, 4), dtype=complex)
    # for l, (V, D) in enumerate(zip(eigvecs, np.exp(-1j*dt*eigvals.T).T)):
    #     P[l] = (V * D) @ V.conj().T
    P = np.einsum('lij,jl,lkj->lik', eigvecs, util.cexp(-np.asarray(dt)*eigvals.T), eigvecs.conj())
    # The cumulative propagator Q with the identity operator as first
    # element (Q_0 = P_0 = I), i.e.
    # Q = [Q_0, Q_1, ..., Q_n] = [P_0, P_1 @ P_0, ..., P_n @ ... @ P_0]
    Q = np.empty((len(dt)+1, d, d), dtype=complex)
    Q[0] = np.identity(d)
    for i in range(len(dt)):
        Q[i+1] = P[i] @ Q[i]

    return eigvals, eigvecs, Q


def error_transfer_matrix(
        pulse: Optional['PulseSequence'] = None,
        spectrum: Optional[ndarray] = None,
        omega: Optional[Coefficients] = None,
        n_oper_identifiers: Optional[Sequence[str]] = None,
        cumulant_function: Optional[ndarray] = None,
        show_progressbar: bool = False,
        memory_parsimonious: bool = False
) -> ndarray:
    r"""Compute the error transfer matrix up to unitary rotations.

    Parameters
    ----------
    pulse: PulseSequence
        The ``PulseSequence`` instance for which to compute the error
        transfer matrix.
    spectrum: array_like, shape ([[n_nops,] n_nops,] n_omega)
        The two-sided noise power spectral density in units of inverse
        frequencies as an array of shape (n_omega,), (n_nops, n_omega),
        or (n_nops, n_nops, n_omega). In the first case, the same
        spectrum is taken for all noise operators, in the second, it is
        assumed that there are no correlations between different noise
        sources and thus there is one spectrum for each noise operator.
        In the third and most general case, there may be a spectrum for
        each pair of noise operators corresponding to the correlations
        between them. n_nops is the number of noise operators considered
        and should be equal to ``len(n_oper_identifiers)``.
    omega: array_like, shape (n_omega,)
        The frequencies at which to calculate the filter functions.
    n_oper_identifiers: array_like, optional
        The identifiers of the noise operators for which to evaluate the
        error transfer matrix. The default is all. Note that, since in
        general contributions from different noise operators won't
        commute, not selecting all noise operators results in neglecting
        terms of order :math:`\xi^4`.
    cumulant_function: ndarray, shape ([[n_pls, n_pls,] n_nops,] n_nops, d**2, d**2), optional
        A precomputed cumulant function. If given, *pulse*, *spectrum*,
        *omega* are not required.
    show_progressbar: bool, optional
        Show a progress bar for the calculation of the control matrix.
    memory_parsimonious: bool, optional
        Trade memory footprint for performance. See
        :func:`~numeric.calculate_decay_amplitudes`. The default is
        ``False``.

    Returns
    -------
    error_transfer_matrix: ndarray, shape (d**2, d**2)
        The error transfer matrix. The individual noise operator
        contributions are summed up before exponentiating as they might
        not commute.

    Notes
    -----
    The error transfer matrix is given by

    .. math::

        \tilde{\mathcal{U}} = \exp K(\tau)

    with :math:`K(\tau)` the cumulant function (see
    :func:`calculate_cumulant_function`). For Gaussian noise this
    expression is exact when taking into account the decay amplitudes
    :math:`\Gamma` and frequency shifts :math:`\Delta`. As the latter
    effects coherent errors it can be neglected if we assume that the
    experimenter has calibrated their pulse.

    For non-Gaussian noise the expression above is perturbative and
    includes noise up to order :math:`\xi^2` and hence
    :math:`\tilde{\mathcal{U}} = \mathbb{1} + K(\tau) + \mathcal{O}(\xi^2)`
    (although it is evaluated as a matrix exponential in any case).

    Given the above expression of the error transfer matrix, the
    entanglement fidelity is given by


    .. math::

        \mathcal{F}_\mathrm{e} =
            \frac{1}{d^2}\mathrm{tr}\,\tilde{\mathcal{U}}.

    See Also
    --------
    calculate_cumulant_function: Calculate the cumulant function :math:`K`
    calculate_decay_amplitudes: Calculate the :math:`\Gamma_{\alpha\beta,kl}`
    infidelity: Calculate only infidelity of a pulse.
    """
    if cumulant_function is None:
        if pulse is None or spectrum is None or omega is None:
            raise ValueError('Require either precomputed cumulant function ' +
                             'or pulse, spectrum, and omega as arguments.')

        cumulant_function = calculate_cumulant_function(pulse, spectrum, omega,
                                                        n_oper_identifiers=n_oper_identifiers,
                                                        which='total',
                                                        show_progressbar=show_progressbar,
                                                        memory_parsimonious=memory_parsimonious)

    try:
        error_transfer_matrix = sla.expm(
            cumulant_function.sum(axis=tuple(range(cumulant_function.ndim - 2)))
        )
    except AttributeError as aerr:
        raise TypeError(f'cumulant_function invalid type: {type(cumulant_function)}') from aerr
    except ValueError as verr:
        raise ValueError(f'cumulant_function invalid shape: {cumulant_function.shape}') from verr

    return error_transfer_matrix


@util.parse_optional_parameters({'which': ('total', 'correlations')})
def infidelity(pulse: 'PulseSequence', spectrum: Union[Coefficients, Callable],
               omega: Union[Coefficients, Dict[str, Union[int, str]]],
               n_oper_identifiers: Optional[Sequence[str]] = None,
               which: str = 'total', return_smallness: bool = False,
               test_convergence: bool = False) -> Union[ndarray, Any]:
    r"""Calculate the leading order entanglement infidelity.

    This function calculates the infidelity approximately from the
    leading peturbation (see :ref:`Notes <notes>`). To compute it
    exactly for Gaussian noise and vanishing coherent errors (second
    order Magnus terms), use :func:`error_transfer_matrix` to obtain it
    from the full process matrix.

    Parameters
    ----------
    pulse: PulseSequence
        The ``PulseSequence`` instance for which to calculate the
        infidelity for.
    spectrum: array_like, shape ([[n_nops,] n_nops,] omega) or callable
        The two-sided noise power spectral density in units of inverse
        frequencies as an array of shape (n_omega,), (n_nops, n_omega),
        or (n_nops, n_nops, n_omega). In the first case, the same
        spectrum is taken for all noise operators, in the second, it is
        assumed that there are no correlations between different noise
        sources and thus there is one spectrum for each noise operator.
        In the third and most general case, there may be a spectrum for
        each pair of noise operators corresponding to the correlations
        between them. n_nops is the number of noise operators considered
        and should be equal to ``len(n_oper_identifiers)``.

        If *test_convergence* is ``True``, a function handle to
        compute the power spectral density from a sequence of
        frequencies is expected.
    omega: array_like or dict
        The frequencies at which the integration is to be carried out.
        If *test_convergence* is ``True``, a dict with possible keys
        ('omega_IR', 'omega_UV', 'spacing', 'n_min', 'n_max',
        'n_points'), where all entries are integers except for
        ``spacing`` which should be a string, either 'linear' or 'log'.
        'n_points' controls how many steps are taken.
    n_oper_identifiers: array_like, optional
        The identifiers of the noise operators for which to calculate
        the infidelity  contribution. If given, the infidelities for
        each noise operator will be returned. Otherwise, all noise
        operators will be taken into account.
    which: str, optional
        Which infidelities should be calculated, may be either 'total'
        (default) or 'correlations'. In the former case, one value is
        returned for each noise operator, corresponding to the total
        infidelity of the pulse (or pulse sequence). In the latter, an
        array of infidelities is returned where element (i,j)
        corresponds to the infidelity contribution of the correlations
        between pulses i and j (see :ref:`Notes <notes>`). Note that
        this option is only available if the pulse correlation filter
        functions have been computed during concatenation (see
        :func:`calculate_pulse_correlation_filter_function` and
        :func:`~filter_functions.pulse_sequence.concatenate`).
    return_smallness: bool, optional
        Return the smallness parameter :math:`\xi` for the given
        spectrum.
    test_convergence: bool, optional
        Test the convergence of the integral with respect to the number
        of frequency samples. Returns the number of frequency samples
        and the corresponding fidelities. See *spectrum* and *omega* for
        more information.

    Returns
    -------
    infid: ndarray, shape ([[n_pls, n_pls,], n_nops,] n_nops)
        Array with the infidelity contributions for each spectrum
        *spectrum* on the last axis or axes, depending on the shape of
        *spectrum* and *which*. If ``which`` is ``correlations``, the
        first two axes are the individual pulse contributions. If
        *spectrum* is 2-d (3-d), the last axis (two axes) are the
        individual spectral contributions. Only if *test_convergence* is
        ``False``.
    n_samples: array_like
        Array with number of frequency samples used for convergence
        test. Only if *test_convergence* is ``True``.
    convergence_infids: array_like
        Array with infidelities calculated in convergence test.
        Only if *test_convergence* is ``True``.

    .. _notes:

    Notes
    -----
    The infidelity is given by

    .. math::

        \mathcal{I}_{\alpha\beta}
            &= 1 - \frac{1}{d^2}\mathrm{tr}\:\tilde{\mathcal{U}} \\
            &= \frac{1}{d}\int_{-\infty}^{\infty}
                \frac{\mathrm{d}\omega}{2\pi}S_{\alpha\beta}(\omega)
                F_{\alpha\beta}(\omega) + \mathcal{O}\big(\xi^4\big) \\
            &= \sum_{g,g'=1}^G \mathcal{I}_{\alpha\beta}^{(gg')}

    with :math:`S_{\alpha\beta}(\omega)` the two-sided noise spectral
    density and :math:`F_{\alpha\beta}(\omega)` the first-order filter
    function for noise sources :math:`\alpha,\beta`. The noise spectrum
    may include correlated noise sources, that is, its entry at
    :math:`(\alpha,\beta)` corresponds to the correlations between
    sources :math:`\alpha` and :math:`\beta`.
    :math:`\mathcal{I}_{\alpha\beta}^{(gg')}` are the correlation
    infidelities that can be computed by setting
    ``which='correlations'``.


    To convert to the average gate infidelity, use the
    following relation given by Horodecki et al. [Hor99]_ and
    Nielsen [Nie02]_:

    .. math::

        \mathcal{I}_\mathrm{avg} = \frac{d}{d+1}\mathcal{I}.

    The smallness parameter is given by

    .. math::

        \xi^2 = \sum_\alpha\left[
                    \lvert\lvert B_\alpha\rvert\rvert^2
                    \int_{-\infty}^\infty\frac{\mathrm{d}\omega}{2\pi}
                    S_\alpha(\omega)\left(\sum_gs_\alpha^{(g)}\Delta t_g
                    \right)^2
                \right].

    Note that in practice, the integral is only evaluated on the
    interval :math:`\omega\in[\omega_\mathrm{min},\omega_\mathrm{max}]`.

    See Also
    --------
    calculate_decay_amplitudes
    pulse_sequence.concatenate: Concatenate ``PulseSequence`` objects.
    calculate_pulse_correlation_filter_function

    References
    ----------

    .. [Hor99]
        Horodecki, M., Horodecki, P., & Horodecki, R. (1999). General
        teleportation channel, singlet fraction, and quasidistillation.
        Physical Review A - Atomic, Molecular, and Optical Physics,
        60(3), 1888–1898. https://doi.org/10.1103/PhysRevA.60.1888

    .. [Nie02]
        Nielsen, M. A. (2002). A simple formula for the average gate
        fidelity of a quantum dynamical operation. Physics Letters,
        Section A: General, Atomic and Solid State Physics, 303(4),
        249–252. https://doi.org/10.1016/S0375-9601(02)01272-0

    See Also
    --------
    error_transfer_matrix: Calculate the full process matrix.
    plotting.plot_infidelity_convergence: Convenience function to plot results.
    """
    # Noise operator indices
    idx = util.get_indices_from_identifiers(pulse, n_oper_identifiers, 'noise')

    if test_convergence:
        if not callable(spectrum):
            raise TypeError('Spectrum should be callable when test_convergence == True.')

        # Parse argument dict
        try:
            omega_IR = omega.get('omega_IR', 2*np.pi/pulse.tau*1e-2)
        except AttributeError:
            raise TypeError('omega should be dictionary with parameters ' +
                            'when test_convergence == True.')

        omega_UV = omega.get('omega_UV', 2*np.pi/pulse.tau*1e+2)
        spacing = omega.get('spacing', 'linear')
        n_min = omega.get('n_min', 100)
        n_max = omega.get('n_max', 500)
        n_points = omega.get('n_points', 10)

        # Alias numpy's linspace or logspace method depending on the spacing
        # omega has
        if spacing == 'linear':
            xspace = np.linspace
        elif spacing == 'log':
            xspace = np.geomspace
        else:
            raise ValueError("spacing should be either 'linear' or 'log'.")

        delta_n = (n_max - n_min)//n_points
        n_samples = np.arange(n_min, n_max + delta_n, delta_n)

        convergence_infids = np.empty((len(n_samples), len(idx)))
        for i, n in enumerate(n_samples):
            freqs = xspace(omega_IR, omega_UV, n//2)
            convergence_infids[i] = infidelity(pulse, spectrum(freqs), freqs,
                                               n_oper_identifiers=n_oper_identifiers,
                                               which='total', return_smallness=False,
                                               test_convergence=False)

        return n_samples, convergence_infids

    if which == 'total':
        if not pulse.basis.istraceless:
            # Fidelity not simply sum of diagonal of decay amplitudes Gamma_kk
            # but trace tensor plays a role, cf eq. (39). For traceless bases,
            # the trace tensor term reduces to delta_ij.
            T = pulse.basis.four_element_traces
            Tp = (sparse.diagonal(T, axis1=2, axis2=3).sum(-1) -
                  sparse.diagonal(T, axis1=1, axis2=3).sum(-1)).todense()

            control_matrix = pulse.get_control_matrix(omega)
            filter_function = np.einsum('ako,blo,kl->abo',
                                        control_matrix.conj(), control_matrix, Tp)/pulse.d
        else:
            filter_function = pulse.get_filter_function(omega)
    else:
        # which == 'correlations'
        if not pulse.basis.istraceless:
            warn('Calculating pulse correlation fidelities with non-' +
                 'traceless basis. The results will be off.')

        if pulse.is_cached('omega'):
            if not np.array_equal(pulse.omega, omega):
                raise ValueError('Pulse correlation infidelities requested ' +
                                 'but omega not equal to cached frequencies.')

        filter_function = pulse.get_pulse_correlation_filter_function()

    spectrum = np.asarray(spectrum)
    slices = [slice(None)]*filter_function.ndim
    if spectrum.ndim == 3:
        slices[-3] = idx[:, None]
        slices[-2] = idx[None, :]
    else:
        slices[-3] = idx
        slices[-2] = idx

    integrand = _get_integrand(spectrum, omega, idx, which, 'fidelity',
                               filter_function=filter_function)
    infid = integrate.trapz(integrand, omega).real/(2*np.pi*pulse.d)

    if return_smallness:
        if spectrum.ndim > 2:
            raise NotImplementedError('Smallness parameter only implemented ' +
                                      'for uncorrelated noise sources')

        T1 = integrate.trapz(spectrum, omega)/(2*np.pi)
        T2 = (pulse.dt*pulse.n_coeffs[idx]).sum(axis=-1)**2
        T3 = util.abs2(pulse.n_opers[idx]).sum(axis=(1, 2))
        xi = np.sqrt((T1*T2*T3).sum())

        return infid, xi

    return infid<|MERGE_RESOLUTION|>--- conflicted
+++ resolved
@@ -542,14 +542,9 @@
         n_coeffs: Sequence[Coefficients],
         dt: Coefficients,
         t: Optional[Coefficients] = None,
-<<<<<<< HEAD
         show_progressbar: bool = False,
         out: ndarray = None
-        ) -> ndarray:
-=======
-        show_progressbar: bool = False
 ) -> ndarray:
->>>>>>> 76ce994f
     r"""
     Calculate the control matrix from scratch, i.e. without knowledge of
     the control matrices of more atomic pulse sequences.
