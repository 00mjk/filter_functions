--- conflicted
+++ resolved
@@ -72,14 +72,13 @@
 """
 import functools
 import inspect
-import io
 import json
 import operator
 import os
 import re
 import string
 from itertools import zip_longest
-from typing import Callable, Generator, Iterable, List, Optional, Sequence, Tuple, Union
+from typing import Callable, Iterable, List, Sequence, Tuple, Union
 
 import numpy as np
 from numpy import linalg as nla
@@ -90,49 +89,9 @@
 try:
     import jupyter_client
     import requests
-    from jupyter_core.paths import jupyter_runtime_dir
-    from notebook.utils import check_pid
     from notebook.notebookapp import list_running_servers
     from requests.compat import urljoin
 
-<<<<<<< HEAD
-=======
-    def _list_running_servers(runtime_dir: str = None) -> Generator:
-        """Iterate over the server info files of running notebook servers.
-
-        Given a runtime directory, find nbserver-* files in the security
-        directory, and yield dicts of their information, each one pertaining to
-        a currently running notebook server instance.
-
-        Copied from notebook.notebookapp.list_running_servers() (version 5.7.8)
-        since the highest version compatible with Python 3.5 (version 5.6.0)
-        has a bug.
-        """
-        if runtime_dir is None:
-            runtime_dir = jupyter_runtime_dir()
-
-        # The runtime dir might not exist
-        if not os.path.isdir(runtime_dir):
-            return
-
-        for file_name in os.listdir(runtime_dir):
-            if re.match('nbserver-(.+).json', file_name):
-                with io.open(os.path.join(runtime_dir, file_name), encoding='utf-8') as f:
-                    info = json.load(f)
-
-                # Simple check whether that process is really still running
-                # Also remove leftover files from IPython 2.x without a pid
-                # field
-                if ('pid' in info) and check_pid(info['pid']):
-                    yield info
-                else:
-                    # If the process has died, try to delete its info file
-                    try:
-                        os.unlink(os.path.join(runtime_dir, file_name))
-                    except OSError:
-                        pass  # TODO: This should warn or log or something
-
->>>>>>> fc0941de
     def _get_notebook_name() -> str:
         """
         Return the full path of the jupyter notebook.
@@ -191,8 +150,7 @@
                     if nn['kernel']['id'] == kernel_id:
                         try:
                             relative_path = nn['notebook']['path']
-                            return os.path.join(ss['notebook_dir'],
-                                                relative_path)
+                            return os.path.join(ss['notebook_dir'], relative_path)
                         except KeyError:
                             return ''
                 except TypeError:
@@ -210,10 +168,9 @@
     # Either not running notebook or not able to determine
     from tqdm import tqdm as _tqdm
 
-__all__ = ['paulis', 'abs2', 'all_array_equal', 'dot_HS',
-           'get_sample_frequencies', 'hash_array_along_axis', 'mdot',
-           'oper_equiv', 'progressbar', 'remove_float_errors', 'tensor',
-           'tensor_insert', 'tensor_merge', 'tensor_transpose']
+__all__ = ['paulis', 'abs2', 'all_array_equal', 'dot_HS', 'get_sample_frequencies',
+           'hash_array_along_axis', 'mdot', 'oper_equiv', 'progressbar', 'remove_float_errors',
+           'tensor', 'tensor_insert', 'tensor_merge', 'tensor_transpose']
 
 # Pauli matrices
 paulis = np.array([
