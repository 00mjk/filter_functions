# -*- coding: utf-8 -*-
# =============================================================================
#     filter_functions
#     Copyright (C) 2019 Quantum Technology Group, RWTH Aachen University
#
#     This program is free software: you can redistribute it and/or modify
#     it under the terms of the GNU General Public License as published by
#     the Free Software Foundation, either version 3 of the License, or
#     (at your option) any later version.
#
#     This program is distributed in the hope that it will be useful,
#     but WITHOUT ANY WARRANTY; without even the implied warranty of
#     MERCHANTABILITY or FITNESS FOR A PARTICULAR PURPOSE. See the
#     GNU General Public License for more details.
#
#     You should have received a copy of the GNU General Public License
#     along with this program. If not, see <http://www.gnu.org/licenses/>.
#
#     Contact email: tobias.hangleiter@rwth-aachen.de
# =============================================================================
"""
This module provides various helper functions.

Functions
---------
:func:`abs2`
    Absolute value squared
:func:`get_indices_from_identifiers`
    The the indices of control or noise operators with given identifiers
    as they are saved in a ``PulseSequence``.
:func:`tensor`
    Fast, flexible tensor product of an arbitrary number of inputs using
    :func:`~numpy.einsum`
:func:`tensor_insert`
    For an array that is known to be a tensor product, insert arrays at
    a given position in the product chain
:func:`tensor_merge`
    For two arrays that are tensor products of known dimensions, merge
    them at arbitary positions in the product chain
:func:`tensor_transpose`
    For a tensor product, transpose the order of the constituents in the
    product chain
:func:`mdot`
    Multiple matrix product
:func:`remove_float_errors`
    Set entries whose absolute value is below a certain threshold to
    zero
:func:`oper_equiv`
    Determine if two vectors or operators are equal up to a global phase
:func:`dot_HS`
    Hilbert-Schmidt inner product
:func:`get_sample_frequencies`
    Get frequencies with typical infrared and ultraviolet cutoffs for a
    ``PulseSequence``
:func:`progressbar`
    A progress bar for loops. Uses tqdm if available and a simple custom
    one if not.
:func:`hash_array_along_axis`
    Return a list of hashes along a given axis
:func:`all_array_equal`
    Check if all arrays in an iterable are equal

Exceptions
----------
:class:`CalculationError`
    Exception raised if trying to fetch the pulse correlation function
    when it was not computed during concatenation

"""
import functools
import inspect
import json
import operator
import os
import re
import string
from itertools import zip_longest
<<<<<<< HEAD
from typing import Callable, Dict, Generator, Iterable, List, Optional, Sequence, Tuple, Union
=======
from typing import Callable, Iterable, List, Sequence, Tuple, Union
>>>>>>> 35ac828e

import numpy as np
from numpy import linalg as nla
from numpy import ndarray

from .types import Operator, State

try:
    import jupyter_client
    import requests
    from notebook.notebookapp import list_running_servers
    from requests.compat import urljoin

<<<<<<< HEAD
    def _list_running_servers(runtime_dir: Optional[str] = None) -> Generator:
        """Iterate over the server info files of running notebook servers.

        Given a runtime directory, find nbserver-* files in the security
        directory, and yield dicts of their information, each one pertaining to
        a currently running notebook server instance.

        Copied from notebook.notebookapp.list_running_servers() (version 5.7.8)
        since the highest version compatible with Python 3.5 (version 5.6.0)
        has a bug.
        """
        if runtime_dir is None:
            runtime_dir = jupyter_runtime_dir()

        # The runtime dir might not exist
        if not os.path.isdir(runtime_dir):
            return

        for file_name in os.listdir(runtime_dir):
            if re.match('nbserver-(.+).json', file_name):
                with io.open(os.path.join(runtime_dir, file_name), encoding='utf-8') as f:
                    info = json.load(f)

                # Simple check whether that process is really still running
                # Also remove leftover files from IPython 2.x without a pid
                # field
                if ('pid' in info) and check_pid(info['pid']):
                    yield info
                else:
                    # If the process has died, try to delete its info file
                    try:
                        os.unlink(os.path.join(runtime_dir, file_name))
                    except OSError:
                        pass  # TODO: This should warn or log or something

=======
>>>>>>> 35ac828e
    def _get_notebook_name() -> str:
        """
        Return the full path of the jupyter notebook.

        See https://github.com/jupyter/notebook/issues/1000

        Jupyter notebook is licensed as follows:

        This project is licensed under the terms of the Modified BSD License
        (also known as New or Revised or 3-Clause BSD), as follows:

        - Copyright (c) 2001-2015, IPython Development Team
        - Copyright (c) 2015-, Jupyter Development Team

        All rights reserved.

        Redistribution and use in source and binary forms, with or without
        modification, are permitted provided that the following conditions are
        met:

        Redistributions of source code must retain the above copyright notice,
        this list of conditions and the following disclaimer.

        Redistributions in binary form must reproduce the above copyright
        notice, this list of conditions and the following disclaimer in the
        documentation and/or other materials provided with the distribution.

        Neither the name of the Jupyter Development Team nor the names of its
        contributors may be used to endorse or promote products derived from
        this software without specific prior written permission.

        THIS SOFTWARE IS PROVIDED BY THE COPYRIGHT HOLDERS AND CONTRIBUTORS "AS
        IS" AND ANY EXPRESS OR IMPLIED WARRANTIES, INCLUDING, BUT NOT LIMITED
        TO, THE IMPLIED WARRANTIES OF MERCHANTABILITY AND FITNESS FOR A
        PARTICULAR PURPOSE ARE DISCLAIMED. IN NO EVENT SHALL THE COPYRIGHT
        OWNER OR CONTRIBUTORS BE LIABLE FOR ANY DIRECT, INDIRECT, INCIDENTAL,
        SPECIAL, EXEMPLARY, OR CONSEQUENTIAL DAMAGES (INCLUDING, BUT NOT
        LIMITED TO, PROCUREMENT OF SUBSTITUTE GOODS OR SERVICES; LOSS OF USE,
        DATA, OR PROFITS; OR BUSINESS INTERRUPTION) HOWEVER CAUSED AND ON ANY
        THEORY OF LIABILITY, WHETHER IN CONTRACT, STRICT LIABILITY, OR TORT
        (INCLUDING NEGLIGENCE OR OTHERWISE) ARISING IN ANY WAY OUT OF THE USE
        OF THIS SOFTWARE, EVEN IF ADVISED OF THE POSSIBILITY OF SUCH DAMAGE.
        """
        try:
            connection_file = jupyter_client.find_connection_file()
        except OSError:
            return ''

        kernel_id = re.search('kernel-(.*).json', connection_file).group(1)
        servers = list_running_servers()
        for ss in servers:
            response = requests.get(urljoin(ss['url'], 'api/sessions'),
                                    params={'token': ss.get('token', '')})
            for nn in json.loads(response.text):
                try:
                    if nn['kernel']['id'] == kernel_id:
                        try:
                            relative_path = nn['notebook']['path']
                            return os.path.join(ss['notebook_dir'], relative_path)
                        except KeyError:
                            return ''
                except TypeError:
                    return ''

        return ''

    _NOTEBOOK_NAME = _get_notebook_name()
except ImportError:
    _NOTEBOOK_NAME = ''

if _NOTEBOOK_NAME:
    from tqdm.notebook import tqdm as _tqdm
else:
    # Either not running notebook or not able to determine
    from tqdm import tqdm as _tqdm

__all__ = ['paulis', 'abs2', 'all_array_equal', 'dot_HS', 'get_sample_frequencies',
           'hash_array_along_axis', 'mdot', 'oper_equiv', 'progressbar', 'remove_float_errors',
           'tensor', 'tensor_insert', 'tensor_merge', 'tensor_transpose']

# Pauli matrices
paulis = np.array([
    [[1, 0],
     [0, 1]],
    [[0, 1],
     [1, 0]],
    [[0, -1j],
     [1j, 0]],
    [[1, 0],
     [0, -1]],
])


def abs2(x: ndarray) -> ndarray:
    r"""
    Fast function to calculate the absolute value squared,

    .. math::

        |\cdot|^2 := \Re(\cdot)^2 + \Im(\cdot)^2

    Equivalent to::

        np.abs(x)**2
    """
    return x.real**2 + x.imag**2


def cexp(x: ndarray, out=None, where=True) -> ndarray:
    r"""Fast complex exponential.

    Parameters
    ----------
    x: ndarray
        Argument of the complex exponential :math:`\exp(i x)`.

    Returns
    -------
    y: ndarray
        Complex exponential :math:`y = \exp(i x)`.

    References
    ----------
    https://software.intel.com/en-us/forums/intel-distribution-for-python/topic/758148
    """
    out = np.empty(x.shape, dtype=np.complex128) if out is None else out
    out.real = np.cos(x, out=out.real, where=where)
    out.imag = np.sin(x, out=out.imag, where=where)
    return out


def parse_optional_parameters(params_dict: Dict[str, Sequence]) -> Callable:
    """Decorator factory to parse optional parameter with certain legal values.

    For ``params_dict = {name: allowed, ...}``: If the parameter value
    corresponding to ``name`` (either in args or kwargs of the decorated
    function) is not contained in ``allowed`` a ``ValueError`` is raised.
    """
    def decorator(func):
        @functools.wraps(func)
        def wrapper(*args, **kwargs):
            parameters = inspect.signature(func).parameters
            for name, allowed in params_dict.items():
                idx = tuple(parameters).index(name)
                try:
                    value = args[idx]
                except IndexError:
                    value = kwargs.get(name, parameters[name].default)

                if value not in allowed:
                    raise ValueError(f"Invalid value for {name}: {value}. " +
                                     f"Should be one of {allowed}.")

            return func(*args, **kwargs)
        return wrapper
    return decorator


parse_which_FF_parameter = parse_optional_parameters({'which': ('fidelity', 'generalized')})


def _tensor_product_shape(shape_A: Sequence[int], shape_B: Sequence[int], rank: int):
    """Get shape of the tensor product between A and B of rank rank"""
    broadcast_shape = ()
    # Loop over dimensions from last to first, filling the 'shorter' shape
    # with 1's once it is exhausted
    for dims in zip_longest(shape_A[-rank-1::-1], shape_B[-rank-1::-1], fillvalue=1):
        if 1 in dims:
            # Broadcast 1-d of argument to dimension of other
            broadcast_shape = (max(dims),) + broadcast_shape
        elif len(set(dims)) == 1:
            # Both arguments have same dimension on axis.
            broadcast_shape = dims[:1] + broadcast_shape
        else:
            raise ValueError(f'Incompatible shapes {shape_A} and {shape_B} ' +
                             f'for tensor product of rank {rank}.')

    # Shape of the actual tensor product is product of each dimension,
    # again broadcasting if need be
    tensor_shape = tuple(
        functools.reduce(operator.mul, dimensions)
        for dimensions in zip_longest(shape_A[:-rank-1:-1],
                                      shape_B[:-rank-1:-1],
                                      fillvalue=1)
    )[::-1]

    return broadcast_shape + tensor_shape


def _parse_dims_arg(name: str, dims: Sequence[Sequence[int]], rank: int) -> None:
    """Check if dimension arg for a tensor_* function is correct format"""
    if not len(dims) == rank:
        raise ValueError(f'{name}_dims should be of length rank = {rank}, not {len(dims)}')

    if not len(set(len(dim) for dim in dims)) == 1:
        # Not all nested lists the same length as required
        raise ValueError(f'Require all lists in {name}_dims to be of same length!')


@parse_optional_parameters({'kind': ('noise', 'control')})
def get_indices_from_identifiers(pulse: 'PulseSequence',
                                 identifiers: Union[None, str, Sequence[str]],
                                 kind: str) -> Tuple[Sequence[int],
                                                     Sequence[str]]:
    """Get the indices of operators for given identifiers.

    Parameters
    ----------
    pulse: PulseSequence
        The PulseSequence instance for which to get the indices.
    identifiers: str or sequence of str
        The identifiers whose indices to get.
    kind: str
        Whether to get 'control' or 'noise' operator indices.
    """
    if kind == 'noise':
        pulse_identifiers = pulse.n_oper_identifiers
    else:
        # kind == 'control'
        pulse_identifiers = pulse.c_oper_identifiers

    identifier_to_index_table = {identifier: index for index, identifier
                                 in enumerate(pulse_identifiers)}
    if identifiers is None:
        inds = np.arange(len(pulse_identifiers))
    else:
        try:
            if isinstance(identifiers, str):
                inds = np.array([identifier_to_index_table[identifiers]])
            else:
                inds = np.array([identifier_to_index_table[identifier]
                                 for identifier in identifiers])
        except KeyError:
            raise ValueError('Invalid identifiers given. All available ones ' +
                             f'are: {pulse_identifiers}')

    return inds


def tensor(*args, rank: int = 2, optimize: Union[bool, str] = False) -> ndarray:
    """
    Fast, flexible tensor product using einsum. The product is taken
    over the last *rank* axes and broadcast over the remaining axes
    which thus need to follow numpy broadcasting rules. Note that
    vectors are treated as rank 2 tensors with shape (1, x) or (x, 1).

    For example, the following shapes are compatible:

     - ``rank == 2`` (e.g. matrices or vectors)::

        (a, b, c, d, d), (a, b, c, e, e) -> (a, b, c, d*e, d*e)
        (a, b, c), (a, d, e) -> (a, b*d, c*e)
        (a, b), (c, d, e) -> (c, a*d, b*e)
        (1, a), (b, 1, c) -> (b, 1, a*c)
     - ``rank == 1``::

        (a, b), (a, c) -> (a, b*c)
        (a, b, 1), (a, c) -> (a, b, c)

    Parameters
    ----------
    args: array_like
        The elements of the tensor product
    rank: int, optional (default: 2)
        The rank of the tensors. E.g., for a Kronecker product between
        two matrices ``rank == 2``. The remaining axes are broadcast
        over.
    optimize: bool|str, optional (default: False)
        Optimize the tensor contraction order. Passed through to
        :func:`numpy.einsum`.

    Examples
    --------
    >>> Z = np.diag([1, -1])
    >>> np.array_equal(tensor(Z, Z), np.kron(Z, Z))
    True

    >>> A, B = np.arange(2), np.arange(2, 5)
    >>> tensor(A, B, rank=1)
    array([[0, 0, 0, 2, 3, 4]])

    >>> args = np.random.randn(4, 10, 3, 2)
    >>> result = tensor(*args, rank=1)
    >>> result.shape == (10, 3, 2**4)
    True
    >>> result = tensor(*args, rank=2)
    >>> result.shape == (10, 3**4, 2**4)
    True

    >>> A, B = np.random.randn(1, 3), np.random.randn(3, 4)
    >>> result = tensor(A, B)
    >>> result.shape == (1*3, 3*4)
    True

    >>> A, B = np.random.randn(3, 1, 2), np.random.randn(2, 2, 2)
    >>> try:
    ...     result = tensor(A, B, rank=2)
    ... except ValueError as err:  # cannot broadcast over axis 0
    ...     print(err)
    Incompatible shapes (3, 1, 2) and (2, 2, 2) for tensor product of rank 2.
    >>> result = tensor(A, B, rank=3)
    >>> result.shape == (3*2, 1*2, 2*2)
    True

    See Also
    --------
    numpy.kron: NumPy tensor product.
    tensor_insert: Insert array at given position in tensor product chain.
    tensor_merge: Merge tensor product chains.
    tensor_transpose: Transpose the order of a tensor product chain.
    """
    chars = string.ascii_letters
    # All the subscripts we need
    A_chars = chars[:rank]
    B_chars = chars[rank:2*rank]
    subscripts = '...{},...{}->...{}'.format(
        A_chars, B_chars, ''.join(i + j for i, j in zip(A_chars, B_chars))
    )

    def binary_tensor(A, B):
        """Compute the Kronecker product of two tensors"""
        # Add dimensions so that each arg has at least ndim == rank
        while A.ndim < rank:
            A = A[None, :]

        while B.ndim < rank:
            B = B[None, :]

        outshape = _tensor_product_shape(A.shape, B.shape, rank)
        return np.einsum(subscripts, A, B, optimize=optimize).reshape(outshape)

    # Compute the tensor products in a binary tree-like structure, calculating
    # the product of two leaves and working up. This is more memory-efficient
    # than reduce(binary_tensor, args) which computes the products
    # left-to-right.
    n = len(args)
    bit = n % 2
    while n > 1:
        args = args[:bit] + tuple(binary_tensor(*args[i:i+2]) for i in range(bit, n, 2))
        n = len(args)
        bit = n % 2

    return args[0]


def tensor_insert(arr: ndarray, *args, pos: Union[int, Sequence[int]],
                  arr_dims: Sequence[Sequence[int]], rank: int = 2,
                  optimize: Union[bool, str] = False) -> ndarray:
    r"""
    For a tensor product *arr*, insert *args* into the product chain at
    *pos*. E.g, if :math:`\verb|arr|\equiv A\otimes B\otimes C` and
    :math:`\verb|pos|\equiv 2`, the result will be the tensor product

    .. math::
        A\otimes B\otimes\left[\bigotimes_{X\in\verb|args|}X\right]
        \otimes C.

    This function works in a similar way to :func:`numpy.insert` and the
    following would be functionally equivalent in the case that the
    constituent tensors of the product *arr* are known:

    >>> tensor_insert(tensor(*arrs, rank=rank), *args, pos=pos, arr_dims=...,
    ...               rank=rank)

    >>> tensor(*np.insert(arrs, pos, args, axis=0), rank=rank)


    Parameters
    ----------
    arr: ndarray
        The tensor product in whose chain the other args should be
        inserted
    *args: ndarray
        The tensors to be inserted in the product chain
    pos: int|sequence of ints
        The position(s) at which the args are inserted in the product
        chain. If an int and ``len(args) > 1``, it is repeated so that
        all args are inserted in a row. If a sequence, it should
        indicate the indices in the original tensor product chain that
        led to *arr* before which *args* should be inserted.
    arr_dims: array_like, shape (rank, n_const)
        The last *rank* dimensions of the *n_const* constituent tensors
        of the tensor product *arr* as a list of lists with the list at
        position *i* containing the *i*-th relevant dimension of all
        args. Since the remaing axes are broadcast over, their shape is
        irrelevant.

        For example, if ``arr = tensor(a, b, c, rank=2)`` and ``a,b,c``
        have shapes ``(2, 3, 4), (5, 2, 2, 1), (2, 2)``,
        ``arr_dims = [[3, 2, 2], [4, 1, 2]]``.
    rank: int, optional (default: 2)
        The rank of the tensors. E.g., for a Kronecker product between
        two vectors, ``rank == 1``, and between two matrices
        ``rank == 2``. The remaining axes are broadcast over.
    optimize: bool|str, optional (default: False)
        Optimize the tensor contraction order. Passed through to
        :func:`numpy.einsum`.


    Examples
    --------
    >>> I, X, Y, Z = paulis
    >>> arr = tensor(X, I)
    >>> r = tensor_insert(arr, Y, Z, arr_dims=[[2, 2], [2, 2]], pos=0)
    >>> np.allclose(r, tensor(Y, Z, X, I))
    True
    >>> r = tensor_insert(arr, Y, Z, arr_dims=[[2, 2], [2, 2]], pos=1)
    >>> np.allclose(r, tensor(X, Y, Z, I))
    True
    >>> r = tensor_insert(arr, Y, Z, arr_dims=[[2, 2], [2, 2]], pos=2)
    >>> np.allclose(r, tensor(X, I, Y, Z))
    True

    Other ranks and different dimensions:

    >>> from numpy.random import randn
    >>> A, B, C = randn(2, 3, 1, 2), randn(2, 2, 2, 2), randn(3, 2, 1)
    >>> arr = tensor(A, C, rank=3)
    >>> r = tensor_insert(arr, B, pos=1, rank=3,
    ...                   arr_dims=[[3, 3], [1, 2], [2, 1]])
    >>> np.allclose(r, tensor(A, B, C, rank=3))
    True

    >>> arrs, args = randn(2, 2, 2), randn(2, 2, 2)
    >>> arr_dims = [[2, 2], [2, 2]]
    >>> r = tensor_insert(tensor(*arrs), *args, pos=(0, 1), arr_dims=arr_dims)
    >>> np.allclose(r, tensor(args[0], arrs[0], args[1], arrs[1]))
    True
    >>> r = tensor_insert(tensor(*arrs), *args, pos=(0, 0), arr_dims=arr_dims)
    >>> np.allclose(r, tensor(*args, *arrs))
    True
    >>> r = tensor_insert(tensor(*arrs), *args, pos=(1, 2), arr_dims=arr_dims)
    >>> np.allclose(r, tensor(*np.insert(arrs, (1, 2), args, axis=0)))
    True

    See Also
    --------
    numpy.insert: NumPy array insertion with similar syntax.
    numpy.kron: NumPy tensor product.
    tensor_insert: Insert array at given position in tensor product chain.
    tensor_merge: Merge tensor product chains.
    tensor_transpose: Transpose the order of a tensor product chain.
    """
    if len(args) == 0:
        raise ValueError('Require nonzero number of args!')

    if isinstance(pos, int):
        pos = (pos,)
        if len(args) > 1:
            # Inserting all args at same position, perform their tensor product
            # using tensor and insert the result instead of iteratively insert
            # one by one
            args = (tensor(*args, rank=rank, optimize=optimize),)
    else:
        if not len(pos) == len(args):
            raise ValueError('Expected pos to be either an int or a sequence of the same length ' +
                             f'as the number of args, not length {len(pos)}')

    _parse_dims_arg('arr', arr_dims, rank)

    def _tensor_insert_subscripts(ndim, pos, rank):
        """Get einsum string for the contraction"""
        ins_chars = string.ascii_letters[:rank]
        arr_chars = string.ascii_letters[rank:(ndim+1)*rank]
        subscripts = '...{},...{}->...{}'.format(
            ins_chars,
            arr_chars,
            arr_chars[:pos] + ''.join(
                ins_chars[i] + arr_chars[pos+i*ndim:pos+(i+1)*ndim]
                for i in range(rank)
            )
        )

        return subscripts

    def single_tensor_insert(arr, ins, arr_dims, pos):
        """Insert a single tensor *ins* into *arr* at position *pos*."""
        subscripts = _tensor_insert_subscripts(len(arr_dims[0]), pos, rank)
        outshape = _tensor_product_shape(ins.shape, arr.shape, rank)
        # Need to reshape arr to the rank*ndim-dimensional shape that's the
        # output of the regular tensor einsum call
        flat_arr_dims = [dim for axis in arr_dims for dim in axis]
        reshaped_arr = arr.reshape(*arr.shape[:-rank], *flat_arr_dims)
        result = np.einsum(subscripts, ins, reshaped_arr, optimize=optimize).reshape(outshape)

        return result

    # Insert args one after the other, starting at lowest index
    result = arr.copy()
    # Make a deep copy of arr_dims and pos as we modify them
    carr_dims = [list(axis[:]) for axis in arr_dims]
    cpos = list(pos).copy()
    # Number of constituent tensors of the tensor product arr
    ndim = len(arr_dims[0])
    divs, pos = zip(*[divmod(p, ndim) if p != ndim else (0, p) for p in pos])
    for i, (p, div, arg, arg_counter) in enumerate(sorted(
            zip_longest(pos, divs, args, range(len(args)), fillvalue=pos[0]),
            key=operator.itemgetter(0))):

        if div not in (-1, 0):
            raise IndexError(f'Invalid position {cpos[i]} specified. Must ' +
                             f'be between -{ndim} and {ndim}.')

        # Insert argument arg at position p+i (since every iteration the index
        # shifts by 1)
        try:
            result = single_tensor_insert(result, arg, carr_dims, p+i)
        except ValueError as err:
            raise ValueError(f'Could not insert arg {arg_counter} with shape {result.shape} ' +
                             f'into the array with shape {arg.shape} at position {p}.') from err

        # Update arr_dims
        for axis, d in zip(carr_dims, arg.shape[-rank:]):
            axis.insert(p, d)

    return result


def tensor_merge(arr: ndarray, ins: ndarray, pos: Sequence[int],
                 arr_dims: Sequence[Sequence[int]], ins_dims: Sequence[Sequence[int]],
                 rank: int = 2, optimize: Union[bool, str] = False) -> ndarray:
    r"""
    For two tensor products *arr* and *ins*, merge *ins* into the
    product chain at indices *pos*. E.g, if
    :math:`\verb|arr|\equiv A\otimes B\otimes C`,
    :math:`\verb|ins|\equiv D\otimes E`, and
    :math:`\verb|pos|\equiv [1, 2]`, the result will be the tensor
    product

    .. math::
        A\otimes D\otimes B\otimes E\otimes C.

    This function works in a similar way to :func:`numpy.insert` and
    :func:`tensor_insert`.

    Parameters
    ----------
    arr: ndarray
        The tensor product in whose chain the other args should be
        inserted
    ins: ndarray
        The tensor product to be inserted in the product chain
    pos: sequence of ints
        The positions at which the constituent tensors of *ins* are
        inserted in the product chain. Should indicate the indices in
        the original tensor product chain that led to *arr* before which
        the constituents of *ins* should be inserted.
    arr_dims: array_like, shape (rank, n_const)
        The last *rank* dimensions of the *n_const* constituent tensors
        of the tensor product *arr* as a list of lists with the list at
        position *i* containing the *i*-th relevant dimension of all
        args. Since the remaing axes are broadcast over, their shape is
        irrelevant.

        For example, if ``arr = tensor(a, b, c, rank=2)`` and ``a,b,c``
        have shapes ``(2, 3, 4), (5, 2, 2, 1), (2, 2)``,
        ``arr_dims = [[3, 2, 2], [4, 1, 2]]``.
    ins_dims: array_like, shape (rank, n_const)
        The last *rank* dimensions of the *n_const* constituent tensors
        of the tensor product *ins* as a list of lists with the list at
        position *i* containing the *i*-th relevant dimension of *ins*.
        Since the remaing axes are broadcast over, their shape is
        irrelevant.
    rank: int, optional (default: 2)
        The rank of the tensors. E.g., for a Kronecker product between
        two vectors, ``rank == 1``, and between two matrices
        ``rank == 2``. The remaining axes are broadcast over.
    optimize: bool|str, optional (default: False)
        Optimize the tensor contraction order. Passed through to
        :func:`numpy.einsum`.

    Examples
    --------
    >>> I, X, Y, Z = paulis
    >>> arr = tensor(X, Y, Z)
    >>> ins = tensor(I, I)
    >>> r1 = tensor_merge(arr, ins, pos=[1, 2], arr_dims=[[2]*3, [2]*3],
    ...                   ins_dims=[[2]*2, [2]*2])
    >>> np.allclose(r1, tensor(X, I, Y, I, Z))
    True
    >>> r2 = tensor_merge(ins, arr, pos=[0, 1, 2], arr_dims=[[2]*2, [2]*2],
    ...                   ins_dims=[[2]*3, [2]*3])
    >>> np.allclose(r1, r2)
    True

    :func:`tensor_insert` can provide the same functionality in some
    cases:

    >>> arr = tensor(Y, Z)
    >>> ins = tensor(I, X)
    >>> r1 = tensor_merge(arr, ins, pos=[0, 0], arr_dims=[[2]*2, [2]*2],
    ...                   ins_dims=[[2]*2, [2]*2])
    >>> r2 = tensor_insert(arr, I, X, pos=[0, 0], arr_dims=[[2]*2, [2]*2])
    >>> np.allclose(r1, r2)
    True

    Also tensors of rank other than 2 and numpy broadcasting are
    supported:

    >>> arr = np.random.randn(2, 10, 3, 4)
    >>> ins = np.random.randn(2, 10, 3, 2)
    >>> r = tensor_merge(tensor(*arr, rank=1), tensor(*ins, rank=1), [0, 1],
    ...                  arr_dims=[[4, 4]], ins_dims=[[2, 2]], rank=1)
    >>> np.allclose(r, tensor(ins[0], arr[0], ins[1], arr[1], rank=1))
    True

    See Also
    --------
    numpy.insert: NumPy array insertion with similar syntax.
    numpy.kron: NumPy tensor product.
    tensor: Fast tensor product with broadcasting.
    tensor_insert: Insert array at given position in tensor product chain.
    tensor_transpose: Transpose the order of a tensor product chain.
    """
    # Parse dimension args
    for arg_name, arg_dims in zip(('arr', 'ins'), (arr_dims, ins_dims)):
        _parse_dims_arg(arg_name, arg_dims, rank)

    ins_ndim = len(ins_dims[0])
    arr_ndim = len(arr_dims[0])
    ins_chars = string.ascii_letters[:ins_ndim*rank]
    arr_chars = string.ascii_letters[ins_ndim*rank:(ins_ndim+arr_ndim)*rank]
    out_chars = ''
    for r in range(rank):
        arr_part = arr_chars[r*arr_ndim:(r+1)*arr_ndim]
        ins_part = ins_chars[r*ins_ndim:(r+1)*ins_ndim]
        for i, (p, ins_p) in enumerate(sorted(zip(pos, ins_part))):
            if p != arr_ndim:
                div, p = divmod(p, arr_ndim)
                if div not in (-1, 0):
                    raise IndexError(f'Invalid position {pos[i]} specified. Must be between ' +
                                     f'-{arr_ndim} and {arr_ndim}.')
            arr_part = arr_part[:p+i] + ins_p + arr_part[p+i:]

        out_chars += arr_part

    subscripts = f'...{ins_chars},...{arr_chars}->...{out_chars}'

    outshape = _tensor_product_shape(ins.shape, arr.shape, rank)
    # Need to reshape arr to the rank*ndim-dimensional shape that's the
    # output of the regular tensor einsum call
    flat_arr_dims = [dim for axis in arr_dims for dim in axis]
    flat_ins_dims = [dim for axis in ins_dims for dim in axis]

    # Catch exceptions from wrong ins/arr_dims arguments
    try:
        ins_reshaped = ins.reshape(*ins.shape[:-rank], *flat_ins_dims)
    except ValueError as err:
        raise ValueError('ins_dims not compatible with ins.shape[-rank:] = ' +
                         f'{ins.shape[-rank:]}') from err
    try:
        arr_reshaped = arr.reshape(*arr.shape[:-rank], *flat_arr_dims)
    except ValueError as err:
        raise ValueError('arr_dims not compatible with arr.shape[-rank:] = ' +
                         f'{arr.shape[-rank:]}') from err

    result = np.einsum(subscripts, ins_reshaped, arr_reshaped, optimize=optimize).reshape(outshape)

    return result


def tensor_transpose(arr: ndarray, order: Sequence[int], arr_dims: Sequence[Sequence[int]],
                     rank: int = 2) -> ndarray:
    r"""
    Transpose the order of a tensor product chain.

    Parameters
    ----------
    arr: ndarray
        The tensor product whose chain should be reordered.
    order: sequence of ints
        The transposition order. If ``arr == tensor(A, B)`` and
        ``order == (1, 0)``, the result will be ``tensor(B, A)``.
    arr_dims: array_like, shape (rank, n_const)
        The last *rank* dimensions of the *n_const* constituent tensors
        of the tensor product *arr* as a list of lists with the list at
        position *i* containing the *i*-th relevant dimension of all
        args. Since the remaing axes are broadcast over, their shape is
        irrelevant.

        For example, if ``arr = tensor(a, b, c, rank=2)`` and ``a,b,c``
        have shapes ``(2, 3, 4), (5, 2, 2, 1), (2, 2)``,
        ``arr_dims = [[3, 2, 2], [4, 1, 2]]``.
    rank: int, optional (default: 2)
        The rank of the tensors. E.g., for a Kronecker product between
        two vectors, ``rank == 1``, and between two matrices
        ``rank == 2``. The remaining axes are broadcast over.

    Returns
    -------
    transposed_arr: ndarray
        The tensor product *arr* with its order transposed according to
        *order*

    Examples
    --------
    >>> I, X, Y, Z = paulis
    >>> arr = tensor(X, Y, Z)
    >>> transposed = tensor_transpose(arr, [1, 2, 0], arr_dims=[[2, 2, 2]]*2)
    >>> np.allclose(transposed, tensor(Y, Z, X))
    True

    See Also
    --------
    numpy.insert: NumPy array insertion with similar syntax.
    numpy.kron: NumPy tensor product.
    tensor: Fast tensor product with broadcasting.
    tensor_insert: Insert array at given position in tensor product chain.
    tensor_merge: Merge tensor product chains.
    """
    _parse_dims_arg('arr', arr_dims, rank)

    ndim = len(arr_dims[0])
    # Number of axes that are broadcast over
    n_broadcast = len(arr.shape[:-rank])
    transpose_axes = ([i for i in range(n_broadcast)] +
                      [n_broadcast + r*ndim + o for r in range(rank) for o in order])

    # Need to reshape arr to the rank*ndim-dimensional shape that's the
    # output of the regular tensor einsum call
    flat_arr_dims = [dim for axis in arr_dims for dim in axis]

    # Catch exceptions from wrong arr_dims argument
    try:
        arr_reshaped = arr.reshape(*arr.shape[:-rank], *flat_arr_dims)
    except ValueError as err:
        raise ValueError('arr_dims not compatible with arr.shape[-rank:] = ' +
                         f'{arr.shape[-rank:]}') from err

    try:
        result = arr_reshaped.transpose(*transpose_axes).reshape(arr.shape)
    except TypeError as type_err:
        raise TypeError("Could not transpose the order. Are all elements of " +
                        "'order' integers?") from type_err
    except ValueError as val_err:
        raise ValueError("Could not transpose the order. Are all elements " +
                         "of 'order' unique and match the array?") from val_err

    return result


def mdot(arr: Sequence, axis: int = 0) -> ndarray:
    """Multiple matrix products along axis"""
    return functools.reduce(np.matmul, np.swapaxes(arr, 0, axis))


def remove_float_errors(arr: ndarray, eps_scale: Optional[float] = None):
    """
    Clean up arr by removing floating point numbers smaller than the
    dtype's precision multiplied by eps_scale. Treats real and imaginary
    parts separately.
    """
    if eps_scale is None:
        atol = np.finfo(arr.dtype).eps*arr.shape[-1]
    else:
        atol = np.finfo(arr.dtype).eps*eps_scale

    # Hack around arr.imag sometimes not being writable
    if arr.dtype == complex:
        arr = arr.real + 1j*arr.imag
        arr.real[np.abs(arr.real) <= atol] = 0
        arr.imag[np.abs(arr.imag) <= atol] = 0
    else:
        arr = arr.real
        arr.real[np.abs(arr.real) <= atol] = 0

    return arr


def oper_equiv(psi: Union[Operator, State], phi: Union[Operator, State],
               eps: Optional[float] = None, normalized: bool = False) -> Tuple[bool, float]:
    r"""
    Checks whether psi and phi are equal up to a global phase, i.e.

    .. math::
        |\psi\rangle = e^{i\chi}|\phi\rangle \Leftrightarrow
        \langle \phi|\psi\rangle = e^{i\chi},

    and returns the phase. If the first return value is false, the
    second is meaningless in this context. psi and phi can also be
    operators.

    Parameters
    ----------
    psi, phi: qutip.Qobj or array_like
        Vectors or operators to be compared
    eps: float
        The tolerance below which the two objects are treated as equal,
        i.e., the function returns ``True`` if
        ``abs(1 - modulus) <= eps``.
    normalized: bool
        Flag indicating if *psi* and *phi* are normalized with respect
        to the Hilbert-Schmidt inner product :func:`dot_HS`.

    Examples
    --------
    >>> psi = paulis[1]
    >>> phi = paulis[1]*np.exp(1j*1.2345)
    >>> oper_equiv(psi, phi)
    (True, 1.2345)
    """
    # Convert qutip.Qobj's to numpy arrays
    psi, phi = [obj.full() if hasattr(obj, 'full') else obj for obj in (psi, phi)]

    psi, phi = np.atleast_2d(psi, phi)

    if eps is None:
        # Tolerance the floating point eps times the # of flops for the matrix
        # multiplication, i.e. for psi and phi n x m matrices 2*n**2*m
        eps = (max(np.finfo(psi.dtype).eps, np.finfo(phi.dtype).eps) *
               np.prod(psi.shape)*phi.shape[-1]*2)
        if not normalized:
            # normalization introduces more floating point error
            eps *= (np.prod(psi.shape[-2:])*phi.shape[-1]*2)**2

    try:
        inner_product = (psi.swapaxes(-1, -2).conj() @ phi).trace(0, -1, -2)
    except ValueError as err:
        raise ValueError('psi and phi have incompatible dimensions!') from err

    if normalized:
        norm = 1
    else:
        norm = nla.norm(psi, axis=(-1, -2))*nla.norm(phi, axis=(-1, -2))

    phase = np.angle(inner_product)
    modulus = abs(inner_product)

    return abs(norm - modulus) <= eps, phase


def dot_HS(U: Operator, V: Operator, eps: Optional[float] = None) -> float:
    r"""Return the Hilbert-Schmidt inner product of U and V,

    .. math::
        \langle U, V\rangle_\mathrm{HS} := \mathrm{tr}(U^\dagger V).

    Parameters
    ----------
    U, V: qutip.Qobj or ndarray
        Objects to compute the inner product of.

    Returns
    -------
    result: float, complex
        The result rounded to precision eps.

    Examples
    --------
    >>> U, V = paulis[1:3]
    >>> dot_HS(U, V)
    0.0
    >>> dot_HS(U, U)
    2.0
    """
    # Convert qutip.Qobj's to numpy arrays
    if hasattr(U, 'full'):
        U = U.full()
    if hasattr(V, 'full'):
        V = V.full()

    if eps is None:
        # Tolerance is the dtype precision times the number of flops for the
        # matrix multiplication times two to be on the safe side
        try:
            eps = np.finfo(U.dtype).eps*np.prod(U.shape)*V.shape[-1]*2
        except ValueError:
            # dtype is int and therefore exact
            eps = 0

    if eps == 0:
        decimals = 0
    else:
        decimals = abs(int(np.log10(eps)))

    res = np.round(np.einsum('...ij,...ij', U.conj(), V), decimals)
    return res if res.imag.any() else res.real


@parse_optional_parameters({'spacing': ('log', 'linear')})
def get_sample_frequencies(pulse: 'PulseSequence', n_samples: int = 300,
                           spacing: str = 'log',
                           include_quasistatic: bool = False) -> ndarray:
    """Get *n_samples* sample frequencies spaced 'linear' or 'log'.

    The ultraviolet cutoff is taken to be two orders of magnitude larger
    than the timescale of the pulse tau. In the case of log spacing, the
    values are clipped in the infrared at two orders of magnitude below
    the timescale of the pulse.

    Parameters
    ----------
    pulse: PulseSequence
        The pulse to get frequencies for.
    n_samples: int, optional
        The number of frequency samples. Default is 300.
    spacing: str, optional
        The spacing of the frequencies. Either 'log' or 'linear',
        default is 'log'.
    include_quasistatic: bool, optional
        Include zero frequency. Default is False.

    Returns
    -------
    omega: ndarray
        The frequencies.
    """
    if spacing == 'linear':
        xspace = np.linspace
    else:
        # spacing == 'log'
        xspace = np.geomspace

    if include_quasistatic:
        freqs = xspace(1e-2/pulse.tau, 1e2/pulse.tau, n_samples - 1)
        freqs = np.insert(freqs, 0, 0)
    else:
        freqs = xspace(1e-2/pulse.tau, 1e2/pulse.tau, n_samples)

    return 2*np.pi*freqs


def hash_array_along_axis(arr: ndarray, axis: int = 0) -> List[int]:
    """Return the hashes of arr along the first axis"""
    return [hash(arr.tobytes()) for arr in np.swapaxes(arr, 0, axis)]


def all_array_equal(it: Iterable) -> bool:
    """
    Return ``True`` if all array elements of ``it`` are equal by hashing
    the bytes representation of each array. Note that this is not
    thread-proof.
    """
    return len(set(hash(i.tobytes()) for i in it)) == 1


def progressbar(iterable: Iterable, *args, **kwargs):
    """
    Progress bar for loops. Uses tqdm.

    Usage::

        for i in progressbar(range(10)):
            do_something()
    """
    return _tqdm(iterable, *args, **kwargs)


def progressbar_range(*args, show_progressbar: bool = True, **kwargs):
    """Wrapper for range() that shows a progressbar dependent on a kwarg.

    Parameters
    ----------
    *args :
        Positional arguments passed through to :func:`range`.
    show_progressbar: bool, optional
        Return a range iterator with or without a progressbar.
    **kwargs :
        Keyword arguments passed through to :func:`progressbar`.

    Returns
    -------
    it: Iterator
        Range iterator dressed with a progressbar if
        ``show_progressbar=True``.
    """
    if show_progressbar:
        return progressbar(range(*args), **kwargs)

    return range(*args)


class CalculationError(Exception):
    """Indicates a quantity could not be computed."""

    def __init__(self, message: str) -> None:
        super().__init__(message)<|MERGE_RESOLUTION|>--- conflicted
+++ resolved
@@ -75,11 +75,7 @@
 import re
 import string
 from itertools import zip_longest
-<<<<<<< HEAD
-from typing import Callable, Dict, Generator, Iterable, List, Optional, Sequence, Tuple, Union
-=======
-from typing import Callable, Iterable, List, Sequence, Tuple, Union
->>>>>>> 35ac828e
+from typing import Callable, Dict, Iterable, List, Optional, Sequence, Tuple, Union
 
 import numpy as np
 from numpy import linalg as nla
@@ -93,44 +89,6 @@
     from notebook.notebookapp import list_running_servers
     from requests.compat import urljoin
 
-<<<<<<< HEAD
-    def _list_running_servers(runtime_dir: Optional[str] = None) -> Generator:
-        """Iterate over the server info files of running notebook servers.
-
-        Given a runtime directory, find nbserver-* files in the security
-        directory, and yield dicts of their information, each one pertaining to
-        a currently running notebook server instance.
-
-        Copied from notebook.notebookapp.list_running_servers() (version 5.7.8)
-        since the highest version compatible with Python 3.5 (version 5.6.0)
-        has a bug.
-        """
-        if runtime_dir is None:
-            runtime_dir = jupyter_runtime_dir()
-
-        # The runtime dir might not exist
-        if not os.path.isdir(runtime_dir):
-            return
-
-        for file_name in os.listdir(runtime_dir):
-            if re.match('nbserver-(.+).json', file_name):
-                with io.open(os.path.join(runtime_dir, file_name), encoding='utf-8') as f:
-                    info = json.load(f)
-
-                # Simple check whether that process is really still running
-                # Also remove leftover files from IPython 2.x without a pid
-                # field
-                if ('pid' in info) and check_pid(info['pid']):
-                    yield info
-                else:
-                    # If the process has died, try to delete its info file
-                    try:
-                        os.unlink(os.path.join(runtime_dir, file_name))
-                    except OSError:
-                        pass  # TODO: This should warn or log or something
-
-=======
->>>>>>> 35ac828e
     def _get_notebook_name() -> str:
         """
         Return the full path of the jupyter notebook.
