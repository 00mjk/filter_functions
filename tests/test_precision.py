--- conflicted
+++ resolved
@@ -252,16 +252,11 @@
         # subspace
         cnot.d = 4
         T = dt.sum()
-<<<<<<< HEAD
-        omega = np.geomspace(1/T, 1e2, 125)
-        for A, alpha, MC, rtol in zip(A, (0.0, 0.7), infid_MC, (0.1, 0.02)):
-=======
 
         for f_min, A, alpha, MC, rtol in zip((1/T, 1e-2/T), A, (0.0, 0.7),
                                              infid_MC, (0.04, 0.02)):
 
             omega = np.geomspace(f_min, 1e2, 250)*2*np.pi
->>>>>>> 7c7e8c14
             S_t, omega_t = ff.util.symmetrize_spectrum(A/omega**alpha, omega)
 
             infid, xi = ff.infidelity(cnot, S_t, omega_t, identifiers[:3],
