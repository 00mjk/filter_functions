# -*- coding: utf-8 -*-
# =============================================================================
#     filter_functions
#     Copyright (C) 2019 Quantum Technology Group, RWTH Aachen University
#
#     This program is free software: you can redistribute it and/or modify
#     it under the terms of the GNU General Public License as published by
#     the Free Software Foundation, either version 3 of the License, or
#     (at your option) any later version.
#
#     This program is distributed in the hope that it will be useful,
#     but WITHOUT ANY WARRANTY; without even the implied warranty of
#     MERCHANTABILITY or FITNESS FOR A PARTICULAR PURPOSE. See the
#     GNU General Public License for more details.
#
#     You should have received a copy of the GNU General Public License
#     along with this program. If not, see <http://www.gnu.org/licenses/>.
#
#     Contact email: tobias.hangleiter@rwth-aachen.de
# =============================================================================
"""
This module tests if the package produces the correct results numerically.
"""

import numpy as np
from scipy import linalg as sla

import filter_functions as ff
from filter_functions import analytic, numeric, util
from tests import testutil
from tests.testutil import rng


class PrecisionTest(testutil.TestCase):

    def test_FID(self):
        """FID"""
        tau = abs(rng.standard_normal())
        FID_pulse = ff.PulseSequence([[util.paulis[1]/2, [0]]],
                                     [[util.paulis[3]/2, [1]]],
                                     [tau])

        omega = util.get_sample_frequencies(FID_pulse, 50, spacing='linear')
        # Comparison to filter function defined with omega**2
        F = FID_pulse.get_filter_function(omega).squeeze()*omega**2

        self.assertArrayAlmostEqual(F, analytic.FID(omega*tau), atol=1e-10)

    def test_SE(self):
        """Spin echo"""
        tau = np.pi
        tau_pi = 1e-8
        n = 1

        H_c, dt = testutil.generate_dd_hamiltonian(n, tau=tau, tau_pi=tau_pi,
                                                   dd_type='cpmg')

        H_n = [[util.paulis[3]/2, np.ones_like(dt)]]

        SE_pulse = ff.PulseSequence(H_c, H_n, dt)
        omega = util.get_sample_frequencies(SE_pulse, 100, spacing='linear')
        # Comparison to filter function defined with omega**2
        F = SE_pulse.get_filter_function(omega)[0, 0]*omega**2

        self.assertArrayAlmostEqual(F, analytic.SE(omega*tau), atol=1e-10)

        # Test again with a factor of one between the noise operators and
        # coefficients
        r = rng.standard_normal()
        H_n = [[util.paulis[3]/2*r, np.ones_like(dt)/r]]

        SE_pulse = ff.PulseSequence(H_c, H_n, dt)
        # Comparison to filter function defined with omega**2
        F = SE_pulse.get_filter_function(omega)[0, 0]*omega**2

        self.assertArrayAlmostEqual(F, analytic.SE(omega*tau), atol=1e-10)

    def test_6_pulse_CPMG(self):
        """6-pulse CPMG"""
        tau = np.pi
        tau_pi = 1e-9
        n = 6

        H_c, dt = testutil.generate_dd_hamiltonian(n, tau=tau, tau_pi=tau_pi,
                                                   dd_type='cpmg')

        H_n = [[util.paulis[3]/2, np.ones_like(dt)]]

        CPMG_pulse = ff.PulseSequence(H_c, H_n, dt)
        omega = util.get_sample_frequencies(CPMG_pulse, 100, spacing='log')
        # Comparison to filter function defined with omega**2
        F = CPMG_pulse.get_filter_function(omega)[0, 0]*omega**2

        self.assertArrayAlmostEqual(F, analytic.CPMG(omega*tau, n), atol=1e-10)

    def test_6_pulse_UDD(self):
        """6-pulse UDD"""
        tau = np.pi
        tau_pi = 1e-9
        omega = np.logspace(0, 3, 100)
        omega = np.concatenate([-omega[::-1], omega])
        n = 6

        H_c, dt = testutil.generate_dd_hamiltonian(n, tau=tau, tau_pi=tau_pi,
                                                   dd_type='udd')

        H_n = [[util.paulis[3]/2, np.ones_like(dt)]]

        UDD_pulse = ff.PulseSequence(H_c, H_n, dt)
        # Comparison to filter function defined with omega**2
        F = UDD_pulse.get_filter_function(omega)[0, 0]*omega**2

        self.assertArrayAlmostEqual(F, analytic.UDD(omega*tau, n), atol=1e-10)

    def test_6_pulse_PDD(self):
        """6-pulse PDD"""
        tau = np.pi
        tau_pi = 1e-9
        omega = np.logspace(0, 3, 100)
        omega = np.concatenate([-omega[::-1], omega])
        n = 6

        H_c, dt = testutil.generate_dd_hamiltonian(n, tau=tau, tau_pi=tau_pi,
                                                   dd_type='pdd')

        H_n = [[util.paulis[3]/2, np.ones_like(dt)]]

        PDD_pulse = ff.PulseSequence(H_c, H_n, dt)
        # Comparison to filter function defined with omega**2
        F = PDD_pulse.get_filter_function(omega)[0, 0]*omega**2

        self.assertArrayAlmostEqual(F, analytic.PDD(omega*tau, n), atol=1e-10)

    def test_5_pulse_CDD(self):
        """5-pulse CDD"""
        tau = np.pi
        tau_pi = 1e-9
        omega = np.logspace(0, 3, 100)
        omega = np.concatenate([-omega[::-1], omega])
        n = 3

        H_c, dt = testutil.generate_dd_hamiltonian(n, tau=tau, tau_pi=tau_pi,
                                                   dd_type='cdd')

        H_n = [[util.paulis[3]/2, np.ones_like(dt)]]

        CDD_pulse = ff.PulseSequence(H_c, H_n, dt)
        # Comparison to filter function defined with omega**2
        F = CDD_pulse.get_filter_function(omega)[0, 0]*omega**2

        self.assertArrayAlmostEqual(F, analytic.CDD(omega*tau, n), atol=1e-10)

    def test_diagonalization_cnot(self):
        """CNOT"""
        cnot_mat = np.block([[util.paulis[0], np.zeros((2, 2))],
                             [np.zeros((2, 2)), util.paulis[1]]])

        subspace_c_opers = testutil.subspace_opers
        subspace_n_opers = subspace_c_opers
        c_opers = testutil.opers
        n_opers = c_opers
        c_coeffs, n_coeffs = testutil.c_coeffs, testutil.n_coeffs
        dt = testutil.dt
        subspace = testutil.subspace

        cnot_subspace = ff.PulseSequence(list(zip(subspace_c_opers, c_coeffs)),
                                         list(zip(subspace_n_opers, n_coeffs)),
                                         dt)

        cnot = ff.PulseSequence(list(zip(c_opers, c_coeffs)),
                                list(zip(n_opers, n_coeffs)),
                                dt)

        cnot.diagonalize()
        cnot_subspace.diagonalize()

        phase_eq = ff.util.oper_equiv(cnot_subspace.total_propagator[1:5, 1:5],
                                      cnot_mat, eps=1e-9)

        self.assertTrue(phase_eq[0])

        phase_eq = ff.util.oper_equiv(cnot.total_propagator[np.ix_(*subspace)][1:5, 1:5],
                                      cnot_mat, eps=1e-9)

        self.assertTrue(phase_eq[0])

    def test_infidelity_cnot(self):
        """Compare infidelity to monte carlo results"""
        c_opers = testutil.subspace_opers
        n_opers = c_opers
        c_coeffs, n_coeffs = testutil.c_coeffs, testutil.n_coeffs
        dt = testutil.dt
        infid_MC = testutil.cnot_infid_fast
        A = testutil.A

        # Basis for qubit subspace
        qubit_subspace_basis = ff.Basis(
            [np.pad(b, 1, 'constant') for b in ff.Basis.pauli(2)[1:]],
            skip_check=True,
            btype='Pauli'
        )
        complete_basis = ff.Basis(qubit_subspace_basis, traceless=False,
                                  btype='Pauli')

        identifiers = ['eps_12', 'eps_23', 'eps_34', 'b_12', 'b_23', 'b_34']
        H_c = list(zip(c_opers, c_coeffs, identifiers))
        H_n = list(zip(n_opers, n_coeffs, identifiers))
        cnot = ff.PulseSequence(H_c, H_n, dt, basis=qubit_subspace_basis)
        cnot_full = ff.PulseSequence(H_c, H_n, dt, basis=complete_basis)

        # Manually set dimension of pulse as the dimension of the computational
        # subspace
        cnot.d = 4
        f_min = 1/cnot.tau
        omega = np.geomspace(f_min, 1e2, 250)

        for A, alpha, MC in zip(A, (0.0, 0.7), infid_MC):
            S = A/omega**alpha

            infid, xi = ff.infidelity(cnot, S, omega, identifiers[:3],
                                      return_smallness=True)

            K = numeric.calculate_cumulant_function(cnot_full, S, omega,
                                                    identifiers[:3])
            infid_P = - np.trace(K[:, :16, :16], axis1=1, axis2=2).real/4**2

            self.assertLessEqual(np.abs(1 - (infid.sum()/MC)), 0.10)
            self.assertLessEqual(np.abs(1 - (infid_P.sum()/MC)), 0.10)
            self.assertLessEqual(infid.sum(), xi**2/4)

    def test_calculation_with_unitaries(self):
        for d, G in zip(rng.randint(2, 9, (11,)), rng.randint(2, 11, (11,))):
            pulses = [testutil.rand_pulse_sequence(d, rng.randint(1, 11), 2, 4)
                      for g in range(G)]

            for pulse in pulses:
                # All pulses should have same n_opers for xxx_from_atomic
                pulse.n_opers = pulses[0].n_opers
                pulse.n_oper_identifiers = pulses[0].n_oper_identifiers
                if rng.randint(0, 2):
                    pulse.t = None

<<<<<<< HEAD
            omega = rng.random(17)
=======
            omega = rng.rand(17)
>>>>>>> 7bdc06a1
            B_atomic = np.array([numeric.calculate_noise_operators_from_scratch(
                pulse.eigvals, pulse.eigvecs, pulse.propagators, omega, pulse.n_opers,
                pulse.n_coeffs, pulse.dt, pulse.t
            ) for pulse in pulses])

            R_atomic = np.array([numeric.calculate_control_matrix_from_scratch(
                pulse.eigvals, pulse.eigvecs, pulse.propagators, omega, pulse.basis,
                pulse.n_opers, pulse.n_coeffs, pulse.dt, pulse.t
            ) for pulse in pulses])

            self.assertArrayAlmostEqual(ff.basis.expand(B_atomic, pulse.basis),
                                        R_atomic.transpose(0, 3, 1, 2),
                                        atol=1e-14)

            B = numeric.calculate_noise_operators_from_atomic(
                np.array([pulse.get_total_phases(omega) for pulse in pulses]),
                B_atomic,
                np.array([pulse.total_propagator for pulse in pulses])
            )

            R = numeric.calculate_control_matrix_from_atomic(
                np.array([pulse.get_total_phases(omega) for pulse in pulses]),
                R_atomic,
                np.array([pulse.total_propagator_liouville for pulse in pulses])
            )

            self.assertArrayAlmostEqual(ff.basis.expand(B, pulse.basis),
                                        R.transpose(2, 0, 1),
                                        atol=1e-14)

    def test_integration(self):
        """Test the private function used to set up the integrand."""
        pulses = [testutil.rand_pulse_sequence(3, 1, 2, 3),
                  testutil.rand_pulse_sequence(3, 1, 2, 3)]
        pulses[1].n_opers = pulses[0].n_opers
        pulses[1].n_oper_identifiers = pulses[0].n_oper_identifiers

        omega = np.linspace(-1, 1, 50)
        spectra = [
            1e-6/abs(omega),
            1e-6/np.power.outer(abs(omega), np.arange(2)).T,
            np.array([[1e-6/abs(omega)**0.7,
                       1e-6/(1 + omega**2) + 1j*1e-6*omega],
                      [1e-6/(1 + omega**2) - 1j*1e-6*omega,
                       1e-6/abs(omega)**0.7]])
        ]

        pulse = ff.concatenate(pulses, omega=omega,
                               calc_pulse_correlation_FF=True)

        idx = testutil.rng.choice(np.arange(2), testutil.rng.randint(1, 3),
                                  replace=False)

        R = pulse.get_control_matrix(omega)
        R_pc = pulse.get_pulse_correlation_control_matrix()
        F = pulse.get_filter_function(omega)
        F_kl = pulse.get_filter_function(omega, 'generalized')
        F_pc = pulse.get_pulse_correlation_filter_function()
        F_pc_kl = pulse.get_pulse_correlation_filter_function('generalized')

        for i, spectrum in enumerate(spectra):
            if i == 0:
                S = spectrum
            elif i == 1:
                S = spectrum[idx]
            elif i == 2:
                S = spectrum[idx[None, :], idx[:, None]]

            R_1 = numeric._get_integrand(S, omega, idx,
                                         which_pulse='total',
                                         which_FF='fidelity',
                                         control_matrix=R,
                                         filter_function=None)
            R_2 = numeric._get_integrand(S, omega, idx,
                                         which_pulse='total',
                                         which_FF='fidelity',
                                         control_matrix=[R, R],
                                         filter_function=None)
            F_1 = numeric._get_integrand(S, omega, idx,
                                         which_pulse='total',
                                         which_FF='fidelity',
                                         control_matrix=None,
                                         filter_function=F)

            self.assertArrayAlmostEqual(R_1, R_2)
            self.assertArrayAlmostEqual(R_1, F_1)

            R_1 = numeric._get_integrand(S, omega, idx,
                                         which_pulse='correlations',
                                         which_FF='fidelity',
                                         control_matrix=R_pc,
                                         filter_function=None)
            R_2 = numeric._get_integrand(S, omega, idx,
                                         which_pulse='correlations',
                                         which_FF='fidelity',
                                         control_matrix=[R_pc, R_pc],
                                         filter_function=None)
            F_1 = numeric._get_integrand(S, omega, idx,
                                         which_pulse='correlations',
                                         which_FF='fidelity',
                                         control_matrix=None,
                                         filter_function=F_pc)

            self.assertArrayAlmostEqual(R_1, R_2)
            self.assertArrayAlmostEqual(R_1, F_1)

            R_1 = numeric._get_integrand(S, omega, idx,
                                         which_pulse='total',
                                         which_FF='generalized',
                                         control_matrix=R,
                                         filter_function=None)
            R_2 = numeric._get_integrand(S, omega, idx,
                                         which_pulse='total',
                                         which_FF='generalized',
                                         control_matrix=[R, R],
                                         filter_function=None)
            F_1 = numeric._get_integrand(S, omega, idx,
                                         which_pulse='total',
                                         which_FF='generalized',
                                         control_matrix=None,
                                         filter_function=F_kl)

            self.assertArrayAlmostEqual(R_1, R_2)
            self.assertArrayAlmostEqual(R_1, F_1)

            R_1 = numeric._get_integrand(S, omega, idx,
                                         which_pulse='correlations',
                                         which_FF='generalized',
                                         control_matrix=R_pc,
                                         filter_function=None)
            R_2 = numeric._get_integrand(S, omega, idx,
                                         which_pulse='correlations',
                                         which_FF='generalized',
                                         control_matrix=[R_pc, R_pc],
                                         filter_function=None)
            F_1 = numeric._get_integrand(S, omega, idx,
                                         which_pulse='correlations',
                                         which_FF='generalized',
                                         control_matrix=None,
                                         filter_function=F_pc_kl)

            self.assertArrayAlmostEqual(R_1, R_2)
            self.assertArrayAlmostEqual(R_1, F_1)

    def test_infidelity(self):
        """Benchmark infidelity results against previous version's results"""
        rng.seed(123456789)

        spectra = [
            lambda S0, omega: S0*abs(omega)**0,
            lambda S0, omega: S0/abs(omega)**0.7,
            lambda S0, omega: S0*np.exp(-abs(omega)),
            # different spectra for different n_opers
            lambda S0, omega: np.array([S0*abs(omega)**0, S0/abs(omega)**0.7]),
            # cross-correlated spectra
            lambda S0, omega: np.array(
                [[S0/abs(omega)**0.7, S0/(1 + omega**2) + 1j*S0*omega],
                 [S0/(1 + omega**2) - 1j*S0*omega, S0/abs(omega)**0.7]]
            )
        ]

        ref_infids = (
            [[0.415494970094, 0.89587362496],
             [0.493004378474, 0.812378971328],
             [0.133466914361, 0.197411969384],
             [0.415494970094, 0.812378971328],
             [[0.493004378474, 0.435140425045],
              [0.435140425045, 0.812378971328]],
             [3.62995021962, 2.938710386281],
             [2.302617869945, 2.6187737025],
             [0.506821680978, 0.695495602872],
             [3.62995021962, 2.6187737025],
             [[2.302617869945, 0.58515469294],
              [0.58515469294, 2.6187737025]],
             [2.822636459567, 1.205901937127],
             [1.63758822101, 1.236844976323],
             [0.324175447082, 0.329789052239],
             [2.822636459567, 1.236844976323],
             [[1.63758822101, 0.72007826813],
              [0.72007826813, 1.236844976323]]]
        )

        count = 0
        for d in (2, 3, 4):
            pulse = testutil.rand_pulse_sequence(d, 10, 2, 3)
            pulse.n_oper_identifiers = np.array(['B_0', 'B_2'])

            omega = np.geomspace(0.1, 10, 51)
            S0 = np.abs(rng.standard_normal())
            for spec in spectra:
                S = spec(S0, omega)
                infids = ff.infidelity(pulse, S, omega,
                                       n_oper_identifiers=['B_0', 'B_2'])
                self.assertArrayAlmostEqual(infids, ref_infids[count],
                                            atol=1e-12)
                if S.ndim == 3:
                    # Diagonal of the infidelity matrix should correspond to
                    # uncorrelated terms
                    uncorrelated_infids = ff.infidelity(
                        pulse, S[range(2), range(2)], omega,
                        n_oper_identifiers=['B_0', 'B_2']
                    )
                    self.assertArrayAlmostEqual(np.diag(infids),
                                                uncorrelated_infids)

                    # Infidelity matrix should be hermitian
                    self.assertArrayEqual(infids, infids.conj().T)

                count += 1

        # Check raises
        with self.assertRaises(TypeError):
            # spectrum not callable
            ff.infidelity(pulse, 2, omega, test_convergence=True)

        with self.assertRaises(TypeError):
            # omega not dict
            ff.infidelity(pulse, lambda x: x, 2, test_convergence=True)

        with self.assertRaises(ValueError):
            # omega['spacing'] not in ('linear', 'log')
            ff.infidelity(pulse, lambda x: x, {'spacing': 2},
                          test_convergence=True)

        with self.assertRaises(ValueError):
            # which not total or correlation
            ff.infidelity(pulse, spectra[0](S0, omega), omega, which=2)

        with self.assertRaises(ValueError):
            # S wrong dimensions
            ff.infidelity(pulse, spectra[0](S0, omega)[:10], omega)

        with self.assertRaises(ValueError):
            # S wrong dimensions
            ff.infidelity(pulse, spectra[3](S0, omega), omega,
                          n_oper_identifiers=['B_0', 'B_1', 'B_2'])

        with self.assertRaises(ValueError):
            # S wrong dimensions
            ff.infidelity(pulse, spectra[4](S0, omega)[:, [0]], omega,
                          n_oper_identifiers=['B_0'])

        with self.assertRaises(ValueError):
            # S wrong dimensions
            ff.infidelity(pulse, rng.standard_normal((2, 3, 4, len(omega))),
                          omega)

        with self.assertRaises(NotImplementedError):
            # smallness parameter for correlated noise source
            ff.infidelity(pulse, spectra[4](S0, omega), omega,
                          n_oper_identifiers=['B_0', 'B_2'],
                          return_smallness=True)

    def test_single_qubit_error_transfer_matrix(self):
        """Test the calculation of the single-qubit transfer matrix"""
        d = 2
        for n_dt in rng.randint(1, 11, 10):
            pulse = testutil.rand_pulse_sequence(d, n_dt, 3, 2, btype='Pauli')
            omega = util.get_sample_frequencies(pulse, n_samples=51)
            n_oper_identifiers = pulse.n_oper_identifiers
            traces = pulse.basis.four_element_traces.todense()

            # Single spectrum
            # Assert fidelity is same as computed by infidelity()
            S = 1e-8/omega**2
            U = ff.error_transfer_matrix(pulse, S, omega)
            # Calculate U in loop
            Up = ff.error_transfer_matrix(pulse, S, omega,
                                          memory_parsimonious=True)
            # Calculate on foot (multi-qubit way)
            Gamma = numeric.calculate_decay_amplitudes(pulse, S, omega,
                                                       n_oper_identifiers)
            K = -(np.einsum('...kl,klji->...ij', Gamma, traces) -
                  np.einsum('...kl,kjli->...ij', Gamma, traces) -
                  np.einsum('...kl,kilj->...ij', Gamma, traces) +
                  np.einsum('...kl,kijl->...ij', Gamma, traces))/2
            U_onfoot = sla.expm(K.sum(0))
            U_from_K = ff.error_transfer_matrix(cumulant_function=K)
            I_fidelity = ff.infidelity(pulse, S, omega)
            I_decayamps = -np.einsum('...ii', K)/d**2
            I_transfer = 1 - np.einsum('...ii', U)/d**2
            self.assertArrayAlmostEqual(Up, U)
            self.assertArrayAlmostEqual(I_fidelity, I_decayamps)
            self.assertArrayAlmostEqual(I_transfer, I_fidelity.sum(),
                                        rtol=1e-4)
            self.assertArrayAlmostEqual(U, U_onfoot, atol=1e-14)
            self.assertArrayAlmostEqual(U_from_K, U_onfoot)

            # Different spectra for each noise oper
            S = np.outer(1e-6*np.arange(1, 3), 400/(omega**2 + 400))
            U = ff.error_transfer_matrix(pulse, S, omega)
            Up = ff.error_transfer_matrix(pulse, S, omega,
                                          memory_parsimonious=True)
            Gamma = numeric.calculate_decay_amplitudes(pulse, S, omega,
                                                       n_oper_identifiers)
            K = -(np.einsum('...kl,klji->...ij', Gamma, traces) -
                  np.einsum('...kl,kjli->...ij', Gamma, traces) -
                  np.einsum('...kl,kilj->...ij', Gamma, traces) +
                  np.einsum('...kl,kijl->...ij', Gamma, traces))/2
            U_onfoot = sla.expm(K.sum(0))
            U_from_K = ff.error_transfer_matrix(cumulant_function=K)
            I_fidelity = ff.infidelity(pulse, S, omega)
            I_decayamps = -np.einsum('...ii', K)/d**2
            I_transfer = 1 - np.einsum('...ii', U)/d**2
            self.assertArrayAlmostEqual(Up, U)
            self.assertArrayAlmostEqual(I_fidelity, I_decayamps)
            self.assertArrayAlmostEqual(I_transfer, I_fidelity.sum(),
                                        rtol=1e-4)
            self.assertArrayAlmostEqual(U, U_onfoot, atol=1e-14)
            self.assertArrayAlmostEqual(U_from_K, U_onfoot)

            # Cross-correlated spectra are complex, real part symmetric and
            # imaginary part antisymmetric
            S = np.array([[1e-6/abs(omega), 1e-8/abs(omega) + 1j*1e-8/omega],
                          [1e-8/abs(omega) - 1j*1e-8/omega, 2e-6/abs(omega)]])
            U = ff.error_transfer_matrix(pulse, S, omega)
            Up = ff.error_transfer_matrix(pulse, S, omega,
                                          memory_parsimonious=True)
            Gamma = numeric.calculate_decay_amplitudes(pulse, S, omega,
                                                       n_oper_identifiers)
            K = -(np.einsum('...kl,klji->...ij', Gamma, traces) -
                  np.einsum('...kl,kjli->...ij', Gamma, traces) -
                  np.einsum('...kl,kilj->...ij', Gamma, traces) +
                  np.einsum('...kl,kijl->...ij', Gamma, traces))/2
            U_onfoot = sla.expm(K.sum((0, 1)))
            U_from_K = ff.error_transfer_matrix(cumulant_function=K)
            I_fidelity = ff.infidelity(pulse, S, omega)
            I_decayamps = -np.einsum('...ii', K)/d**2
            I_transfer = 1 - np.einsum('...ii', U)/d**2
            self.assertArrayAlmostEqual(Up, U)
            self.assertArrayAlmostEqual(I_fidelity, I_decayamps)
            self.assertArrayAlmostEqual(I_transfer, I_fidelity.sum(),
                                        rtol=1e-4)
            self.assertArrayAlmostEqual(U, U_onfoot, atol=1e-14)
            self.assertArrayAlmostEqual(U_from_K, U_onfoot)

    def test_multi_qubit_error_transfer_matrix(self):
        """Test the calculation of the multi-qubit transfer matrix"""
        n_cops = 4
        n_nops = 2
        for d, n_dt in zip(rng.randint(3, 9, 10), rng.randint(1, 11, 10)):
            f, n = np.modf(np.log2(d))
            btype = 'Pauli' if f == 0.0 else 'GGM'
            pulse = testutil.rand_pulse_sequence(d, n_dt, n_cops, n_nops,
                                                 btype)
            omega = util.get_sample_frequencies(pulse, n_samples=51)

            # Assert fidelity is same as computed by infidelity()
            S = 1e-8/omega**2
            U = ff.error_transfer_matrix(pulse, S, omega)
            # Calculate U in loop
            Up = ff.error_transfer_matrix(pulse, S, omega,
                                          memory_parsimonious=True)
            I_fidelity = ff.infidelity(pulse, S, omega)
            I_transfer = 1 - np.einsum('...ii', U)/d**2
            self.assertArrayAlmostEqual(Up, U)
            self.assertArrayAlmostEqual(I_transfer, I_fidelity.sum(),
                                        atol=1e-4)

            S = np.outer(1e-7*(np.arange(n_nops) + 1),
                         400/(omega**2 + 400))
            U = ff.error_transfer_matrix(pulse, S, omega)
            # Calculate U in loop
            Up = ff.error_transfer_matrix(pulse, S, omega,
                                          memory_parsimonious=True)
            I_fidelity = ff.infidelity(pulse, S, omega)
            I_transfer = 1 - np.einsum('...ii', U)/d**2
            self.assertArrayAlmostEqual(Up, U)
            self.assertArrayAlmostEqual(I_transfer, I_fidelity.sum(),
                                        atol=1e-4)

            S = np.tile(1e-8/abs(omega)**2, (n_nops, n_nops, 1)).astype(
                complex)
            S[np.triu_indices(n_nops, 1)].imag = 1e-10*omega
            S[np.tril_indices(n_nops, -1)].imag = \
                - S[np.triu_indices(n_nops, 1)].imag
            U = ff.error_transfer_matrix(pulse, S, omega)
            # Calculate U in loop
            Up = ff.error_transfer_matrix(pulse, S, omega,
                                          memory_parsimonious=True)
            I_fidelity = ff.infidelity(pulse, S, omega)
            I_transfer = 1 - np.einsum('...ii', U)/d**2
            self.assertArrayAlmostEqual(Up, U)
            self.assertArrayAlmostEqual(I_transfer, I_fidelity.sum(),
                                        atol=1e-4)<|MERGE_RESOLUTION|>--- conflicted
+++ resolved
@@ -240,11 +240,7 @@
                 if rng.randint(0, 2):
                     pulse.t = None
 
-<<<<<<< HEAD
-            omega = rng.random(17)
-=======
             omega = rng.rand(17)
->>>>>>> 7bdc06a1
             B_atomic = np.array([numeric.calculate_noise_operators_from_scratch(
                 pulse.eigvals, pulse.eigvecs, pulse.propagators, omega, pulse.n_opers,
                 pulse.n_coeffs, pulse.dt, pulse.t
