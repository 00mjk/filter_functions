# -*- coding: utf-8 -*-
# =============================================================================
#     filter_functions
#     Copyright (C) 2019 Quantum Technology Group, RWTH Aachen University
#
#     This program is free software: you can redistribute it and/or modify
#     it under the terms of the GNU General Public License as published by
#     the Free Software Foundation, either version 3 of the License, or
#     (at your option) any later version.
#
#     This program is distributed in the hope that it will be useful,
#     but WITHOUT ANY WARRANTY; without even the implied warranty of
#     MERCHANTABILITY or FITNESS FOR A PARTICULAR PURPOSE. See the
#     GNU General Public License for more details.
#
#     You should have received a copy of the GNU General Public License
#     along with this program. If not, see <http://www.gnu.org/licenses/>.
#
#     Contact email: tobias.hangleiter@rwth-aachen.de
# =============================================================================
"""
This module tests the utility functions in util.py
"""
import numpy as np
import qutip as qt
from numpy.random import randint, randn, random
from tests import testutil

from filter_functions import PulseSequence, util


class UtilTest(testutil.TestCase):

    def test_abs2(self):
        x = randn(20, 100) + 1j*randn(20, 100)
        self.assertArrayAlmostEqual(np.abs(x)**2, util.abs2(x))

    def test_cexp(self):
        """Fast complex exponential."""
        x = randn(50, 100)
        a = util.cexp(x)
        b = np.exp(1j*x)
        self.assertArrayAlmostEqual(a, b)

        a = util.cexp(-x)
        b = np.exp(-1j*x)
        self.assertArrayAlmostEqual(a, b)

<<<<<<< HEAD
        x = randn(50, 100)*(1 + 1j)
        a = util.cexp(x)
        b = np.exp(1j*x)
        self.assertArrayAlmostEqual(a, b)

=======
>>>>>>> 7c7e8c14
    def test_get_indices_from_identifiers(self):
        pulse = PulseSequence(
            [[util.P_np[3], [2], 'Z'],
             [util.P_np[1], [1], 'X']],
            [[util.P_np[2], [2]]],
            [1]
        )
        idx = util.get_indices_from_identifiers(pulse, ['X'], 'control')
        self.assertArrayEqual(idx, [0])

        idx = util.get_indices_from_identifiers(pulse, ['Z', 'X'], 'control')
        self.assertArrayEqual(idx, [1, 0])

        idx = util.get_indices_from_identifiers(pulse, None, 'control')
        self.assertArrayEqual(idx, [0, 1])

        idx = util.get_indices_from_identifiers(pulse, ['B_0'], 'noise')
        self.assertArrayEqual(idx, [0])

        with self.assertRaises(ValueError):
            util.get_indices_from_identifiers(pulse, ['foobar'], 'noise')

    def test_tensor(self):
        shapes = [(1, 2, 3, 4, 5), (5, 4, 3, 2, 1)]
        A = randn(*shapes[0])
        B = randn(*shapes[1])
        with self.assertRaises(ValueError):
            util.tensor(A, B)

        shapes = [(3, 2, 1), (3, 4, 2)]
        A = randn(*shapes[0])
        B = randn(*shapes[1])
        with self.assertRaises(ValueError):
            util.tensor(A, B, rank=1)

        self.assertEqual(util.tensor(A, B, rank=2).shape, (3, 8, 2))
        self.assertEqual(util.tensor(A, B, rank=3).shape, (9, 8, 2))

        shapes = [(10, 1, 3, 2), (10, 1, 2, 3)]
        A = randn(*shapes[0])
        B = randn(*shapes[1])
        self.assertEqual(util.tensor(A, B).shape, (10, 1, 6, 6))

        shapes = [(3, 5, 4, 4), (3, 5, 4, 4)]
        A = randn(*shapes[0])
        B = randn(*shapes[1])
        self.assertEqual(util.tensor(A, B).shape, (3, 5, 16, 16))

        d = randint(2, 9)
        eye = np.eye(d)
        for i in range(d):
            for j in range(d):
                A, B = eye[i:i+1, :], eye[:, j:j+1]
                self.assertArrayEqual(util.tensor(A, B, rank=1), np.kron(A, B))

        i, j = randint(0, 4, (2,))
        A, B = util.P_np[i], util.P_np[j]
        self.assertArrayEqual(util.tensor(A, B), np.kron(A, B))

        args = [randn(4, 1, 2), randn(3, 2), randn(4, 3, 5)]
        self.assertEqual(util.tensor(*args, rank=1).shape, (4, 3, 20))
        self.assertEqual(util.tensor(*args, rank=2).shape, (4, 9, 20))
        self.assertEqual(util.tensor(*args, rank=3).shape, (16, 9, 20))

        args = [randn(2, 3, 4), randn(4, 3)]
        with self.assertRaises(ValueError) as err:
            util.tensor(*args, rank=1)

        msg = ('Incompatible shapes (2, 3, 4) and (4, 3) for tensor ' +
               'product of rank 1.')
        self.assertEqual(msg, str(err.exception))

    def test_tensor_insert(self):
        I, X, Y, Z = util.P_np
        arr = util.tensor(X, I)

        with self.assertRaises(ValueError):
            # Test exception for empty args
            util.tensor_insert(arr, np.array([[]]), pos=0, arr_dims=[])

        r = util.tensor_insert(arr, Y, Z, arr_dims=[[2, 2], [2, 2]], pos=0)
        self.assertArrayAlmostEqual(r, util.tensor(Y, Z, X, I))

        r = util.tensor_insert(arr, Y, Z, arr_dims=[[2, 2], [2, 2]], pos=1)
        self.assertArrayAlmostEqual(r, util.tensor(X, Y, Z, I))

        r = util.tensor_insert(arr, Y, Z, arr_dims=[[2, 2], [2, 2]], pos=2)
        self.assertArrayAlmostEqual(r, util.tensor(X, I, Y, Z))

        # Test pos being negative
        r = util.tensor_insert(arr, Y, Z, arr_dims=[[2, 2], [2, 2]], pos=-1)
        self.assertArrayAlmostEqual(r, util.tensor(X, Y, Z, I))

        # Test pos exception
        with self.assertRaises(IndexError) as err:
            util.tensor_insert(arr, Y, Z, arr_dims=[[2, 2], [2, 2]], pos=3)

        msg = 'Invalid position 3 specified. Must be between -2 and 2.'
        self.assertEqual(msg, str(err.exception))

        # Test broadcasting and rank != 2
        A, B, C = randn(2, 3, 1, 2), randn(2, 3, 1, 2), randn(3, 1, 3)

        arr = util.tensor(A, C, rank=1)
        r = util.tensor_insert(arr, B, pos=1, rank=1,
                               arr_dims=[[2, 3]])
        self.assertArrayAlmostEqual(r, util.tensor(A, B, C, rank=1))

        # Test exceptions for wrong arr_dims format
        with self.assertRaises(ValueError):
            util.tensor_insert(arr, B, pos=1, rank=1,
                               arr_dims=[[3, 3], [1, 2], [2, 1]])

        with self.assertRaises(ValueError):
            util.tensor_insert(arr, B, pos=1, rank=1,
                               arr_dims=[[2], [2, 1]])

        A, B, C = randn(2, 3, 1, 2), randn(2, 3, 2, 2), randn(3, 2, 1)
        arr = util.tensor(A, C, rank=3)
        r = util.tensor_insert(arr, B, pos=1, rank=3,
                               arr_dims=[[3, 3], [1, 2], [2, 1]])
        self.assertArrayAlmostEqual(r, util.tensor(A, B, C, rank=3))

        # Test exceptions for wrong arr_dims format
        with self.assertRaises(ValueError):
            util.tensor_insert(arr, B, pos=1, rank=3,
                               arr_dims=[[1, 2], [2, 1]])

        with self.assertRaises(ValueError):
            util.tensor_insert(arr, B, pos=1, rank=2,
                               arr_dims=[[3, 3, 1], [1, 2], [2]])

        A, B, C = randn(2, 1), randn(1, 2, 3), randn(1)

        arr = util.tensor(A, C, rank=1)
        r = util.tensor_insert(arr, B, pos=0, rank=1, arr_dims=[[1, 1]])
        self.assertArrayAlmostEqual(r, util.tensor(A, B, C, rank=1))

        arrs, args = randn(2, 2, 2), randn(2, 2, 2)
        arr_dims = [[2, 2], [2, 2]]

        r = util.tensor_insert(util.tensor(*arrs), *args, pos=(0, 1),
                               arr_dims=arr_dims)
        self.assertArrayAlmostEqual(
            r, util.tensor(args[0], arrs[0], args[1], arrs[1])
        )

        r = util.tensor_insert(util.tensor(*arrs), *args, pos=(0, 0),
                               arr_dims=arr_dims)
        self.assertArrayAlmostEqual(r, util.tensor(*args, *arrs))

        r = util.tensor_insert(util.tensor(*arrs), *args, pos=(1, 2),
                               arr_dims=arr_dims)
        self.assertArrayAlmostEqual(
            r, util.tensor(*np.insert(arrs, (1, 2), args, axis=0))
        )

        # Test exception for wrong pos argument
        with self.assertRaises(ValueError):
            util.tensor_insert(util.tensor(*arrs), *args, pos=(0, 1, 2),
                               arr_dims=arr_dims)

        # Test exception for wrong shapes
        arrs, args = randn(2, 4, 3, 2), randn(2, 2, 3, 4)
        with self.assertRaises(ValueError) as err:
            util.tensor_insert(util.tensor(*arrs), *args, pos=(1, 2),
                               arr_dims=[[3, 3], [2, 2]])

        err_msg = ('Could not insert arg 0 with shape (4, 9, 4) into the ' +
                   'array with shape (2, 3, 4) at position 1.')
        cause_msg = ('Incompatible shapes (2, 3, 4) and (4, 9, 4) for ' +
                     'tensor product of rank 2.')

        self.assertEqual(err_msg, str(err.exception))
        self.assertEqual(cause_msg, str(err.exception.__cause__))

        # Do some random tests
        for rank, n_args, n_broadcast in zip(randint(1, 4, 10),
                                             randint(3, 6, 10),
                                             randint(1, 11, 10)):
            arrs = randn(n_args, n_broadcast, *[2]*rank)
            split_idx = randint(1, n_args-1)
            ins_idx = randint(split_idx-n_args, n_args-split_idx)
            ins_arrs = arrs[:split_idx]
            arr = util.tensor(*arrs[split_idx:], rank=rank)
            sorted_arrs = np.insert(arrs[split_idx:], ins_idx, ins_arrs,
                                    axis=0)

            arr_dims = [[2]*(n_args-split_idx)]*rank
            r = util.tensor_insert(arr, *ins_arrs, pos=ins_idx, rank=rank,
                                   arr_dims=arr_dims)
            self.assertArrayAlmostEqual(
                r, util.tensor(*sorted_arrs, rank=rank))

            pos = randint(-split_idx+1, split_idx, split_idx)
            r = util.tensor_insert(arr, *ins_arrs, pos=pos, rank=rank,
                                   arr_dims=arr_dims)
            sorted_arrs = np.insert(arrs[split_idx:], pos, ins_arrs, axis=0)
            self.assertArrayAlmostEqual(
                r, util.tensor(*sorted_arrs, rank=rank),
                atol=1e-10
            )

    def test_tensor_merge(self):
        # Test basic functionality
        I, X, Y, Z = util.P_np
        arr = util.tensor(X, Y, Z)
        ins = util.tensor(I, I)
        r1 = util.tensor_merge(arr, ins, pos=[1, 2], arr_dims=[[2]*3, [2]*3],
                               ins_dims=[[2]*2, [2]*2])
        r2 = util.tensor_merge(ins, arr, pos=[0, 1, 2],
                               arr_dims=[[2]*2, [2]*2],
                               ins_dims=[[2]*3, [2]*3])

        self.assertArrayAlmostEqual(r1, util.tensor(X, I, Y, I, Z))
        self.assertArrayAlmostEqual(r1, r2)

        # Test if tensor_merge and tensor_insert produce same results
        arr = util.tensor(Y, Z)
        ins = util.tensor(I, X)
        r1 = util.tensor_merge(arr, ins, pos=[0, 0], arr_dims=[[2]*2, [2]*2],
                               ins_dims=[[2]*2, [2]*2])
        r2 = util.tensor_insert(arr, I, X, pos=[0, 0], arr_dims=[[2]*2, [2]*2])
        self.assertArrayAlmostEqual(r1, r2)

        # Test pos being negative
        r = util.tensor_merge(arr, ins, arr_dims=[[2, 2], [2, 2]],
                              ins_dims=[[2, 2], [2, 2]], pos=(-1, -2))
        self.assertArrayAlmostEqual(r, util.tensor(X, Y, I, Z))

        # Test exceptions
        # Wrong dims format
        with self.assertRaises(ValueError):
            util.tensor_merge(arr, ins, pos=(1, 2),
                              arr_dims=[[2, 2], [2, 2], [2, 2]],
                              ins_dims=[[2, 2], [2, 2]])

        with self.assertRaises(ValueError):
            util.tensor_merge(arr, ins, pos=(1, 2),
                              arr_dims=[[2, 2], [2, 2]],
                              ins_dims=[[2, 2], [2, 2], [2, 2]])

        with self.assertRaises(ValueError):
            util.tensor_merge(arr, ins, pos=(1, 2),
                              arr_dims=[[2, 2], [2, 2, 2]],
                              ins_dims=[[2, 2], [2, 2]])

        with self.assertRaises(ValueError):
            util.tensor_merge(arr, ins, pos=(1, 2),
                              arr_dims=[[2, 2], [2, 2]],
                              ins_dims=[[2, 2], [2, 2, 2]])

        # Wrong pos
        with self.assertRaises(IndexError):
            util.tensor_merge(arr, ins, pos=(1, 3),
                              arr_dims=[[2, 2], [2, 2]],
                              ins_dims=[[2, 2], [2, 2]])

        # Wrong dimensions given
        with self.assertRaises(ValueError):
            util.tensor_merge(arr, ins, pos=(1, 2),
                              arr_dims=[[2, 3], [2, 2]],
                              ins_dims=[[2, 2], [2, 2]])

        with self.assertRaises(ValueError):
            util.tensor_merge(arr, ins, pos=(1, 2),
                              arr_dims=[[2, 2], [2, 2]],
                              ins_dims=[[2, 3], [2, 2]])

        # Incompatible shapes
        arrs, args = randn(2, 4, 3, 2), randn(2, 2, 3, 4)
        with self.assertRaises(ValueError) as err:
            util.tensor_merge(util.tensor(*arrs), util.tensor(*args),
                              pos=(1, 2), arr_dims=[[3, 3], [2, 2]],
                              ins_dims=[[3, 3], [4, 4]])

        msg = ('Incompatible shapes (2, 9, 16) and (4, 9, 4) for tensor ' +
               'product of rank 2.')

        self.assertEqual(msg, str(err.exception))

        # Test rank 1 and broadcasting
        arr = np.random.randn(2, 10, 3, 4)
        ins = np.random.randn(2, 10, 3, 2)
        r = util.tensor_merge(util.tensor(*arr, rank=1),
                              util.tensor(*ins, rank=1), pos=[0, 1],
                              arr_dims=[[4, 4]], ins_dims=[[2, 2]], rank=1)
        self.assertArrayAlmostEqual(
            r, util.tensor(ins[0], arr[0], ins[1], arr[1], rank=1)
        )

        # Do some random tests
        for rank, n_args, n_broadcast in zip(randint(1, 4, 10),
                                             randint(3, 6, 10),
                                             randint(1, 11, 10)):
            arrs = randn(n_args, n_broadcast, *[2]*rank)
            split_idx = randint(1, n_args-1)
            arr = util.tensor(*arrs[split_idx:], rank=rank)
            ins = util.tensor(*arrs[:split_idx], rank=rank)
            pos = randint(0, split_idx, split_idx)
            sorted_arrs = np.insert(arrs[split_idx:], pos, arrs[:split_idx],
                                    axis=0)

            arr_dims = [[2]*(n_args-split_idx)]*rank
            ins_dims = [[2]*split_idx]*rank
            r = util.tensor_merge(arr, ins, pos=pos, rank=rank,
                                  arr_dims=arr_dims, ins_dims=ins_dims)
            self.assertArrayAlmostEqual(
                r, util.tensor(*sorted_arrs, rank=rank))

    def test_tensor_transpose(self):
        # Test basic functionality
        paulis = np.array(util.P_np)
        I, X, Y, Z = paulis
        arr = util.tensor(I, X, Y, Z)
        arr_dims = [[2]*4]*2
        order = np.arange(4)

        for _ in range(20):
            order = np.random.permutation(order)
            r = util.tensor_transpose(arr, order, arr_dims)
            self.assertArrayAlmostEqual(r, util.tensor(*paulis[order]))

        # Check exceptions
        with self.assertRaises(ValueError):
            # wrong arr_dims (too few dims)
            r = util.tensor_transpose(arr, order, [[2]*3]*2)

        with self.assertRaises(ValueError):
            # wrong arr_dims (too few dims)
            r = util.tensor_transpose(arr, order, [[2]*4]*1)

        with self.assertRaises(ValueError):
            # wrong arr_dims (dims too large)
            r = util.tensor_transpose(arr, order, [[3]*4]*2)

        with self.assertRaises(ValueError):
            # wrong order (too few axes)
            r = util.tensor_transpose(arr, (0, 1, 2), arr_dims)

        with self.assertRaises(ValueError):
            # wrong order (index 4 too large)
            r = util.tensor_transpose(arr, (1, 2, 3, 4), arr_dims)

        with self.assertRaises(ValueError):
            # wrong order (not unique axes)
            r = util.tensor_transpose(arr, (1, 1, 1, 1), arr_dims)

        with self.assertRaises(TypeError):
            # wrong order (floats instead of ints)
            r = util.tensor_transpose(arr, (0., 1., 2., 3.), arr_dims)

        # Random tests
        for rank, n_args, n_broadcast in zip(randint(1, 4, 10),
                                             randint(3, 6, 10),
                                             randint(1, 11, 10)):
            arrs = randn(n_args, n_broadcast, *[2]*rank)
            order = np.random.permutation(n_args)
            arr_dims = [[2]*n_args]*rank

            r = util.tensor_transpose(util.tensor(*arrs, rank=rank),
                                      order=order, arr_dims=arr_dims,
                                      rank=rank)
            self.assertArrayAlmostEqual(
                r, util.tensor(*arrs[order], rank=rank))

    def test_mdot(self):
        arr = randn(3, 2, 4, 4)
        self.assertArrayEqual(util.mdot(arr, 0), arr[0] @ arr[1] @ arr[2])
        self.assertArrayEqual(util.mdot(arr, 1), arr[:, 0] @ arr[:, 1])

    def test_remove_float_errors(self):
        for eps_scale in (None, 2):
            scale = 1 if eps_scale is None else eps_scale
            for dtype in (float, complex):
                arr = np.zeros((10, 10), dtype=dtype)
                arr += scale*np.finfo(arr.dtype).eps*random(arr.shape)
                arr[randint(0, 2, arr.shape, dtype=bool)] *= -1
                arr = util.remove_float_errors(arr, eps_scale)
                self.assertArrayEqual(arr, np.zeros(arr.shape, dtype=dtype))

    def test_oper_equiv(self):
        with self.assertRaises(ValueError):
            util.oper_equiv(*[np.ones((1, 2, 3))]*2)

        for d in randint(2, 10, (5,)):
            psi = qt.rand_ket(d)
            U = qt.rand_dm(d)
            phase = randn()

            result = util.oper_equiv(psi, psi*np.exp(1j*phase))
            self.assertTrue(result[0])
            self.assertAlmostEqual(result[1], phase, places=5)

            result = util.oper_equiv(psi*np.exp(1j*phase), psi)
            self.assertTrue(result[0])
            self.assertAlmostEqual(result[1], -phase, places=5)

            psi = psi.full()
            psi /= np.sqrt(np.linalg.norm(psi, ord=2))

            result = util.oper_equiv(psi, psi*np.exp(1j*phase),
                                     normalized=True, eps=1e-13)
            self.assertTrue(result[0])
            self.assertAlmostEqual(result[1], phase, places=5)

            result = util.oper_equiv(psi, psi+1)
            self.assertFalse(result[0])

            result = util.oper_equiv(U, U*np.exp(1j*phase))
            self.assertTrue(result[0])
            self.assertAlmostEqual(result[1], phase, places=5)

            result = util.oper_equiv(U*np.exp(1j*phase), U)
            self.assertTrue(result[0])
            self.assertAlmostEqual(result[1], -phase, places=5)

            U = U.full()
            U /= np.sqrt(util.dot_HS(U, U))
            result = util.oper_equiv(U, U*np.exp(1j*phase), normalized=True,
                                     eps=1e-10)
            self.assertTrue(result[0])
            self.assertAlmostEqual(result[1], phase)

            result = util.oper_equiv(U, U+1)
            self.assertFalse(result[0])

    def test_dot_HS(self):
        U, V = randint(0, 100, (2, 2, 2))
        S = util.dot_HS(U, V)
        T = util.dot_HS(U, V, eps=0)
        self.assertArrayEqual(S, T)

        for d in randint(2, 10, (5,)):
            U = qt.rand_herm(d)
            V = qt.rand_herm(d)
            self.assertArrayAlmostEqual(util.dot_HS(U, V), (U.dag()*V).tr())

            U = qt.rand_unitary(d)
            self.assertEqual(util.dot_HS(U, U), d)

            self.assertEqual(util.dot_HS(U, U + 1e-14, eps=1e-10), d)

    def test_all_array_equal(self):
        for n in randint(2, 10, (10,)):
            gen = (np.ones((10, 10)) for _ in range(n))
            lst = [np.ones((10, 10)) for _ in range(n)]
            self.assertTrue(util.all_array_equal(gen))
            self.assertTrue(util.all_array_equal(lst))

            gen = (np.arange(9).reshape(3, 3) + i for i in range(n))
            lst = [np.arange(9).reshape(3, 3) + i for i in range(n)]
            self.assertFalse(util.all_array_equal(gen))
            self.assertFalse(util.all_array_equal(lst))

    def test_get_sample_frequencies(self):
        pulse = PulseSequence(
            [[util.P_np[1], [np.pi/2]]],
            [[util.P_np[1], [1]]],
            [abs(np.random.randn())]
        )
        # Default args
        omega = util.get_sample_frequencies(pulse)
        self.assertAlmostEqual(omega[0], -2e2*np.pi/pulse.t[-1])
        self.assertAlmostEqual(omega[-1], 2e2*np.pi/pulse.t[-1])
        self.assertEqual(len(omega), 200)
        self.assertTrue((omega[:100] <= 0).all())
        self.assertLessEqual(np.var(np.diff(np.log(omega[100:]))), 1e-16)

        # custom args
        omega = util.get_sample_frequencies(pulse, spacing='linear',
                                            n_samples=50, symmetric=False)
        self.assertAlmostEqual(omega[0], 0)
        self.assertAlmostEqual(omega[-1], 2e2*np.pi/pulse.t[-1])
        self.assertEqual(len(omega), 50)
        self.assertTrue((omega >= 0).all())
        self.assertLessEqual(np.var(np.diff(omega)), 1e-16)

        # Exceptions
        with self.assertRaises(ValueError):
            omega = util.get_sample_frequencies(pulse, spacing='foo')

    def test_symmetrize_spectrum(self):
        pulse = PulseSequence(
            [[util.P_np[1], [np.pi/2]]],
            [[util.P_np[1], [1]]],
            [abs(np.random.randn())]
        )

        asym_omega = util.get_sample_frequencies(pulse, symmetric=False,
                                                 n_samples=100)
        sym_omega = util.get_sample_frequencies(pulse, symmetric=True,
                                                n_samples=200)

        S_symmetrized, omega_symmetrized = util.symmetrize_spectrum(
            1/asym_omega**0.7, asym_omega)
        self.assertArrayEqual(omega_symmetrized, sym_omega)
        self.assertArrayEqual(S_symmetrized[99::-1], S_symmetrized[100:])
        self.assertArrayEqual(S_symmetrized[100:]*2, 1/asym_omega**0.7)

    def test_simple_progressbar(self):
        with self.assertRaises(TypeError):
            for i in util._simple_progressbar((i for i in range(10))):
                pass

        for i in util._simple_progressbar(range(10), prefix = "foo", size=10,
                                          count=5):
            pass<|MERGE_RESOLUTION|>--- conflicted
+++ resolved
@@ -46,14 +46,6 @@
         b = np.exp(-1j*x)
         self.assertArrayAlmostEqual(a, b)
 
-<<<<<<< HEAD
-        x = randn(50, 100)*(1 + 1j)
-        a = util.cexp(x)
-        b = np.exp(1j*x)
-        self.assertArrayAlmostEqual(a, b)
-
-=======
->>>>>>> 7c7e8c14
     def test_get_indices_from_identifiers(self):
         pulse = PulseSequence(
             [[util.P_np[3], [2], 'Z'],
