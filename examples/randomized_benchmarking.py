--- conflicted
+++ resolved
@@ -194,18 +194,9 @@
         for C in cliffords
     ]
 
-<<<<<<< HEAD
 state_infidelities, exec_times = run_randomized_benchmarking(
     N_G, N_l, m_min, m_max, alpha, spectra, omega_twosided
 )
-=======
-    print('=============================================')
-    print(f'\t\talpha = {alpha}')
-    print('=============================================')
-    state_infidelities[alpha], exec_times = run_randomized_benchmarking(
-        N_G, N_l, m_min, m_max, omega
-    )
->>>>>>> 8a1e2548
 
 # %% Plot results
 fig, ax = plt.subplots(1, 2, sharex=True, sharey=True, figsize=(8, 3))
@@ -233,11 +224,7 @@
     exp = ax[i].plot(lengths,
                      1 - np.mean(clifford_infidelities[a])*lengths*2/3,
                      '--', zorder=4, color='tab:blue')
-<<<<<<< HEAD
-    ax[i].set_title(r'$\alpha = {}$'.format(a))
-=======
     ax[i].set_title(rf'$\alpha = {alpha}$')
->>>>>>> 8a1e2548
     ax[i].set_xlabel(r'Sequence length $m$')
 
 handles = [fid[0], mean[0], fit[0], exp[0]]
